{
 "cells": [
  {
   "cell_type": "markdown",
   "id": "0",
   "metadata": {},
   "source": [
    "# Image Classification Notebook"
   ]
  },
  {
   "cell_type": "markdown",
   "id": "1",
   "metadata": {},
   "source": [
    "# Table of Contents\n",
    "  - [Image Classification Notebook](#Image-Classification-Notebook)\n",
    "    - [References](#References)\n",
    "    - [Libraries](#Libraries)\n",
    "    - [Introduction](#Introduction)\n",
    "    - [Classes](#Classes)\n",
    "    - [Functions](#Functions)\n",
    "    - [Dataset](#Dataset)\n",
    "      - [Load data](#Load-data)\n",
    "    - [Explore image processing](#Explore-image-processing)\n",
    "      - [Example image](#Example-image)\n",
    "      - [Geometric transformation](#Geometric-transformation)\n",
    "        - [Scaling](#Scaling)\n",
    "        - [Cropping](#Cropping)\n",
    "        - [Horizontal Flip](#Horizontal-Flip)\n",
    "        - [Vertical Flip](#Vertical-Flip)\n",
    "        - [Rotation](#Rotation)\n",
    "      - [Image filtering](#Image-filtering)\n",
    "        - [Average filter ](#Average-filter)\n",
    "        - [Median filter](#Median-filter)\n",
    "        - [Gaussian filter](#Gaussian-filter)\n",
    "      - [Photometric transformation](#Photometric-transformation)\n",
    "        - [Adjust brightness](#Adjust-brightness)\n",
    "        - [Adjust contrast](#Adjust-contrast)\n",
    "        - [Adjust saturation](#Adjust-saturation)\n",
    "    - [Image classifier development using CNNs](#Image-classifier-development-using-CNNs)\n",
    "      - [Dataset preprocessing](#Dataset-preprocessing)\n",
    "        - [Train, validation, and test sets](#Train,-validation,-and-test-sets)\n",
    "        - [Data Augmentation](#Data-Augmentation)\n",
    "        - [PyTorch Datasets](#PyTorch-Datasets)\n",
    "        - [PyTorch Dataloaders](#PyTorch-Dataloaders)\n",
    "      - [Model training](#Model-training)\n",
    "      - [Model Training Overview](#Model-Training-Overview)\n",
    "        - [Check which device is used for training](#Check-which-device-is-used-for-training)\n",
    "        - [Define training hyperparameters](#Define-training-hyperparameters)\n",
    "        - [Loss function](#Loss-function)\n",
    "        - [Initialise model architecture](#Initialise-model-architecture)\n",
    "        - [Optimiser function](#Optimiser-function)\n",
    "        - [Train model](#Train-model)\n",
    "        - [Learning curves](#Learning-curves)\n",
    "      - [Model testing](#Model-testing)\n",
    "      - [Explore results](#Explore-results)\n",
    "        - [Compute average accuracy](#Compute-average-accuracy)\n",
    "        - [Compute confusion matrix](#Compute-confusion-matrix)\n",
    "      - [Explain image classifier predictions](#Explain-image-classifier-predictions)\n",
    "        - [Prepare image for Grad-CAM](#Prepare-image-for-Grad-CAM)\n",
    "        - [Compute GradCAM heatmap](#Compute-GradCAM-heatmap)\n",
    "        - [Visualise Grad-CAM heatmap with the image](#Visualise-Grad-CAM-heatmap-with-the-image)"
   ]
  },
  {
   "cell_type": "markdown",
   "id": "2",
   "metadata": {},
   "source": [
    "## References\n",
    "\n",
    "Here are some additional references to guide you while self-learning:\n",
    "- Official documentation for [openCV](https://docs.opencv.org/4.x/d6/d00/tutorial_py_root.html)\n",
    "- Official documentation for [PIL library](https://pillow.readthedocs.io/en/stable/)\n",
    "- Official documentation for [PyTorch](https://pytorch.org/)\n",
    "- Official documentation for [Albumentations](https://albumentations.ai/)\n",
    "- Official documentation for [PyTorch GradCAM](https://jacobgil.github.io/pytorch-gradcam-book/introduction.html)\n",
    "- [A tutorial from Microsoft to compute image classification using PyTorch](https://learn.microsoft.com/en-us/windows/ai/windows-ml/tutorials/pytorch-train-model)"
   ]
  },
  {
   "cell_type": "markdown",
   "id": "3",
   "metadata": {},
   "source": [
    "## Libraries"
   ]
  },
  {
   "cell_type": "markdown",
   "id": "4",
   "metadata": {},
   "source": [
    "- [Matplotlib](./20_library_matplotlib.ipynb)\n",
    "- [NumPy](./21_library_numpy.ipynb)\n",
    "- [scikit-learn](./22_library_sklearn.ipynb)\n",
    "- OpenCV-Python\n",
    "- PyTorch\n",
    "- Albumentations\n",
    "- PyTorch Grad-CAM"
   ]
  },
  {
   "cell_type": "markdown",
   "id": "5",
   "metadata": {},
   "source": [
    "## Introduction\n",
    "\n",
    "Image Classification is a foundational task in the field of computer vision and machine learning.\n",
    "This notebook aims to provide practical experience in image processing and in building and evaluating image classification models. \n",
    "\n",
    "It begins by demonstrating how to load and preprocess image data using Matplotlib and OpenCV-Python.\n",
    "Then, it shows how to build a basic image classification pipeline based on Convolutional Neural Networks (CNNs) using PyTorch, Albumentations, and Scikit-learn.\n",
    "Next, it covers how to evaluate model performance using Scikit-learn and NumPy, and finally, it introduces model explainability using Grad-CAM.\n",
    "\n",
    "The goal of this notebook is not to teach the underlying algorithms and procedures used in this field, but rather to give the user an idea of what can be done with these Python libraries."
   ]
  },
  {
   "cell_type": "markdown",
   "id": "6",
   "metadata": {},
   "source": [
    "## Classes\n",
    "\n",
    "The following three classes are essential for improving modularity and readability.\n",
    "\n",
    "- **ImageDataset** is used to load images along with their labels and to perform image augmentation.\n",
    "- **ImageClassifier** is responsible for building the image classification model, which in this case is based on Convolutional Neural Networks (CNNs).\n",
    "- **Trainer** handles the training and evaluation processes using batches of data.\n",
    "\n",
    "By organizing the code in this way, we simplify debugging and future extensions."
   ]
  },
  {
   "cell_type": "markdown",
   "id": "7",
   "metadata": {},
   "source": [
    "The classes are currently not complete. Use the following code to prepare them:\n",
    "\n",
    "```ImageDataset```: \n",
    "\n",
    "In ```__init__```, initialise the following attributes:\n",
    "```python\n",
    "self.images = images # Input images\n",
    "self.labels = labels # Output classes\n",
    "self.transform = transform # Transformations applied to the data when calling them\n",
    "```\n",
    "\n",
    "Complete function ```__len__``` - this method is needed to let the generator know how many samples there are in the data:\n",
    "```python\n",
    "return len(self.images)\n",
    "```\n",
    "\n",
    "Complete function ```__getitem__``` - this method is needed to lety the generator know what to do to samples when calling them:\n",
    "```python\n",
    "image = self.images[idx]\n",
    "label = self.labels[idx]\n",
    "\n",
    "# Ensure the image is in the shape (H, W, C) for Albumentations library (library used for image augmentation)\n",
    "image = np.transpose(image, (1, 2, 0))\n",
    "\n",
    "# Apply transformations on the images\n",
    "if self.transform:\n",
    "    augmented = self.transform(image=image)\n",
    "    image = augmented['image']\n",
    "\n",
    "return image, label\n",
    "```"
   ]
  },
  {
   "cell_type": "code",
   "execution_count": null,
   "id": "8",
   "metadata": {},
   "outputs": [],
   "source": [
    "from torch.utils.data import Dataset\n",
    "import numpy as np\n",
    "\n",
    "class ImageDataset(Dataset):\n",
    "    def __init__(self, images, labels, transform=None):\n",
    "        pass\n",
    " \n",
    "    def __len__(self):\n",
    "        return\n",
    " \n",
    "    def __getitem__(self, idx):\n",
    "        return"
   ]
  },
  {
   "cell_type": "markdown",
   "id": "9",
   "metadata": {},
   "source": [
    "```ImageClassifier```: \n",
    "\n",
    "`__init__` function:\n",
    "\n",
    "The first thing to do is to build the `__init__` function, which contains the variables needed for building the neural network.\n",
    "Let's start by defining the number of feature maps in the first convolutional layer (the value is empirical):\n",
    "\n",
    "```python\n",
    "self.feature_maps = 64\n",
    "```\n",
    "\n",
    "To help a computer understand and classify images, we build a model made up of layers, kind of like stacking Lego blocks.\n",
    "Each block does a specific task — detecting patterns, reducing size, or making decisions. Here's what each component does:\n",
    "\n",
    "```python\n",
    "self.conv1 = nn.Conv2d(in_channels, self.feature_maps, kernel_size = 3)\n",
    "```\n",
    "\n",
    "This layer scans the image for small patterns (like edges or colors).\n",
    "`in_channels` is the number of input image channels (e.g. 3 for RGB images).\n",
    "`self.feature_maps` is how many different patterns we want the model to learn at this layer.\n",
    "`kernel_size = 3` means the scanning window is 3x3 pixels. The value is empirical.\n",
    "\n",
    "```python\n",
    "self.pool1 = nn.MaxPool2d(kernel_size = 2)\n",
    "```\n",
    "This layer shrinks the size of the image while keeping the most important info (max values).\n",
    "It helps the model focus and reduces computation.\n",
    "\n",
    "```python\n",
    "self.bn1 = nn.BatchNorm2d(self.feature_maps)\n",
    "```\n",
    "\n",
    "This layer normalizes the outputs, making training faster and more stable.\n",
    "The combination of the foreamentioned layers is also usually called as convolutional block.\n",
    "After defining the first convolutional block, lets define the second one:\n",
    "\n",
    "```python\n",
    "self.conv2 = nn.Conv2d(self.feature_maps, self.feature_maps * 2, kernel_size = 3)\n",
    "self.pool2 = nn.MaxPool2d(kernel_size = 2)\n",
    "self.bn2 = nn.BatchNorm2d(self.feature_maps * 2)\n",
    "```\n",
    "The second block is very similar to the first block, but now it looks for more complex patterns by increasing the number of feature maps (i.e. learning more features).\n",
    "After defining the second convolutional block.\n",
    "Lets define the third and last one:\n",
    "\n",
    "```python\n",
    "self.conv3 = nn.Conv2d(self.feature_maps * 2, self.feature_maps * 4, kernel_size = 3)\n",
    "self.pool3 = nn.MaxPool2d(kernel_size = 2)\n",
    "self.bn3 = nn.BatchNorm2d(self.feature_maps * 4)\n",
    "```\n",
    "\n",
    "This block explored even deeper patterns, such as shapes or textures.\n",
    "As we go deeper, the network becomes better at understanding the image.\n",
    "Then, we define the activation layer that is going to be used in-between these blocks:\n",
    "\n",
    "```python\n",
    "self.relu = nn.ReLU()\n",
    "```\n",
    "\n",
    "After each layer, we add a \"yes/no\" switch to keep only useful patterns.\n",
    "ReLU (Rectified Linear Unit) sets negative values to zero — it adds non-linearity to help the network learn more complex things.\n",
    "Next, we define the layer that transforms the data from 2D images into an 1D vector (like stretching out a grid of pixels into a line):\n",
    "\n",
    "```python\n",
    "self.flatten = nn.Flatten(start_dim=1)\n",
    "```\n",
    "\n",
    "Now, we define the dropout layer:\n",
    "\n",
    "```python\n",
    "self.dropout = nn.Dropout(p = 0.3)\n",
    "```\n",
    "This layer randomly turns off a pre-define percentage of neurons (`p = 0.3`) during training to prevent overfitting — so the model does not memorize the training data too closely.\n",
    "Finally, we define the classifier:\n",
    "\n",
    "```python\n",
    "self.out_classes = out_classes\n",
    "self.fc = nn.Linear(1024, self.out_classes)\n",
    "```\n",
    "\n",
    "This final layer is like the decision-maker.\n",
    "It takes all the features the model has learned and decides which class (e.g. cat, dog, airplane) the input image belongs to.\n",
    "\n",
    "1024 is the number of features coming into the layer (depends on the hyperparameters used in the previous layers), and `out_classes` is how many classes we want to predict."
   ]
  },
  {
   "cell_type": "markdown",
   "id": "10",
   "metadata": {},
   "source": [
    "`forward` function:\n",
    "\n",
    "After defining the function `__init__`, we need to define the function `forward`.\n",
    "This one is responsible to combine all the layers defined in the `__init__` to build the neural network model.\n",
    "Basically, it describes how an input image flows through the network, one layer at a time, to become a prediction.\n",
    "\n",
    "```python\n",
    "# Convolutional block 1\n",
    "x = self.conv1(x)\n",
    "x = self.pool1(x)\n",
    "x = self.relu(x)\n",
    "x = self.bn1(x)\n",
    "\n",
    "# Convolutional block 2\n",
    "x = self.conv2(x)\n",
    "x = self.pool2(x)\n",
    "x = self.relu(x)\n",
    "x = self.bn2(x)\n",
    "\n",
    "# Convolutional block 3\n",
    "x = self.conv3(x)\n",
    "x = self.pool3(x)\n",
    "x = self.relu(x)\n",
    "x = self.bn3(x)\n",
    "\n",
    "# Classifier\n",
    "x = self.flatten(x)\n",
    "x = self.dropout(x)\n",
    "x = self.fc(x)\n",
    "return x\n",
    "```"
   ]
  },
  {
   "cell_type": "code",
   "execution_count": null,
   "id": "11",
   "metadata": {},
   "outputs": [],
   "source": [
    "import torch.nn as nn\n",
    "\n",
    "class ImageClassifier(nn.Module):\n",
    "    def __init__(self, in_channels = 1, out_classes = 1):\n",
    "        super(ImageClassifier, self).__init__()\n",
    "    \n",
    "    def forward(self, x):\n",
    "        return"
   ]
  },
  {
   "cell_type": "markdown",
   "id": "12",
   "metadata": {},
   "source": [
    "```Trainer```: \n",
    "\n",
    "`__init__` function:\n",
    "\n",
    "This function is used to initialise variables used in the other functions of the class.\n",
    "Start by initialising the following attributes:\n",
    "\n",
    "```python\n",
    "self.model = model\n",
    "self.train_losses = []\n",
    "self.val_losses = []\n",
    "self.best_model_weights = None\n",
    "```\n",
    "\n",
    "`self.model` – this is the neural network we're training.\n",
    "`self.train_losses` and `self.val_losses` – these lists keep track of how well the model is doing on the training and validation sets over time (used to plot learning curves).\n",
    "\n",
    "`self.best_model_weights` – this will store a copy of the model when it performed best on the validation set (used for early stopping)."
   ]
  },
  {
   "cell_type": "markdown",
   "id": "13",
   "metadata": {},
   "source": [
    "`fit` function:\n",
    "\n",
    "This function goes through the data multiple times (epochs) to optimize the model’s performance.\n",
    "It also applies early stopping, which stops training if performance stops improving.\n",
    "Lets start by initialising the following variables:\n",
    "\n",
    "```python\n",
    "early_stopping_count = 0\n",
    "best_val_loss = 9999\n",
    "best_epoch = 0\n",
    "```\n",
    "\n",
    "`early_stopping_count` is used to track the number of epochs without improving validation loss (used in early stopping).\n",
    "`best_val_loss`: is used to track the best validation loss ever seen. Here we use a very large meaning-less number because validation loss for classification is always smaller than that.\n",
    "`best_epoch`: is used to track the epoch that got the best validation loss.\n",
    "\n",
    "Then, we initialise the file that is going to store the training statistics:\n",
    "\n",
    "```python\n",
    "# Training log file\n",
    "log_filename = \"training_log.txt\"\n",
    "with open(log_filename, \"w\") as log_file:\n",
    "    log_file.write(\"Epoch,Train Loss,Val Loss,Best Val Loss,Best Epoch\\n\")\n",
    "```\n",
    "\n",
    "Now comes the training phase.\n",
    "It includes a main for-loop that runs until the end of the pre-defined number of epochs, and two inner loops: one for optimising the model's weights and another for evaluating the model after each epoch.\n",
    "\n",
    "```python\n",
    "for epoch in range(epochs):\n",
    "    # Set the model to training mode. This is important because some layers behave differently during training than they do during evaluation.\n",
    "    self.model.train()\n",
    "    \n",
    "    # Loop over the training set\n",
    "    train_loss = 0.0\n",
    "    train_samples_count = 0.0\n",
    "    for i, data in enumerate(train_dataloader):\n",
    "        # Get the data and send it to the training device\n",
    "        inputs, labels = data\n",
    "        inputs = inputs.to(device)\n",
    "        labels = labels.long().to(device)\n",
    "        \n",
    "        # Clear old gradients\n",
    "        optimizer.zero_grad()\n",
    "\n",
    "        # Perform the forward step to get the predictions for the inputs\n",
    "        outputs = self.model(inputs)\n",
    "\n",
    "        # Compute the loss of the predictions\n",
    "        loss = criterion(outputs, labels)\n",
    "\n",
    "        # Perform the backward step which is responsible for computing the gradients\n",
    "        loss.backward()\n",
    "        \n",
    "        # Update the model weights using the new gradients\n",
    "        optimizer.step()\n",
    "\n",
    "        # Save losses and number of samples in the batch\n",
    "        train_loss += loss.item()\n",
    "        train_samples_count += 1\n",
    "        \n",
    "    # Set the model to evaluation mode\n",
    "    self.model.eval()\n",
    "    \n",
    "    # Loop over the validation set. Here we just want to evaluate the model. Therefore, there is no weight optimisation.\n",
    "    val_loss = 0.0\n",
    "    val_samples_count = 0.0\n",
    "    for i, data in enumerate(val_dataloader):\n",
    "        inputs, labels = data\n",
    "        inputs = inputs.to(device)\n",
    "        labels = labels.long().to(device)\n",
    "        \n",
    "        outputs = self.model(inputs)\n",
    "        loss = criterion(outputs, labels)\n",
    "        \n",
    "        val_loss += loss.item()\n",
    "        val_samples_count += 1\n",
    "    \n",
    "    # Divide the total train and validation losses by the number of samples, respectively.\n",
    "    train_loss /= train_samples_count\n",
    "    val_loss /= val_samples_count\n",
    "    \n",
    "    # Average training and validation losses for the epoch are stored.\n",
    "    self.train_losses.append(train_loss)\n",
    "    self.val_losses.append(val_loss)\n",
    "    \n",
    "    # Increase early stopping count\n",
    "    early_stopping_count += 1\n",
    "    \n",
    "    # In case the new validation loss is better than the best seen, \n",
    "    # save the current epoch index, new validation loss, current model \n",
    "    # weights and reset early stopping counter.\n",
    "    if val_loss < best_val_loss:\n",
    "        best_epoch = epoch\n",
    "        best_val_loss = val_loss\n",
    "        early_stopping_count = 0\n",
    "        self.model.best_model_weights = self.model.state_dict()\n",
    "    \n",
    "    print(f'Epoch: {epoch}, Loss: {train_loss}, Val Loss: {val_loss}. The best val loss is {best_val_loss} in epoch {best_epoch}.')\n",
    "    \n",
    "    # Append the current epoch statistics to the training log file\n",
    "    with open(log_filename, \"a\") as log_file:\n",
    "        log_file.write(f\"{epoch},{train_loss},{val_loss},{best_val_loss},{best_epoch}\\n\")\n",
    "    \n",
    "    # In case, the number of epochs without improving the validation loss \n",
    "    # gets above the pre-defined threshold, stop the training early to avoid overfitting.\n",
    "    if early_stopping_count == early_stopping_limit and early_stopping_limit > 0:\n",
    "        break\n",
    "```"
   ]
  },
  {
   "cell_type": "markdown",
   "id": "14",
   "metadata": {},
   "source": [
    "`predict` function:\n",
    "\n",
    "Once training is done, this method is used to predict labels for new data.\n",
    "As early stopping is used during the training, it might be the case that the last models weights were not the best ones. Therefore, load the best-performing ones.\n",
    "\n",
    "```python\n",
    "# Load best weights\n",
    "if self.best_model_weights:\n",
    "    self.model.load_state_dict(self.best_model_weights)\n",
    "```\n",
    "\n",
    "Set the model to evaluation mode\n",
    "```python\n",
    "# Test mode\n",
    "self.model.eval()\n",
    "```\n",
    "\n",
    "Loop through the test set to get the model predictions.\n",
    "Not only the predictions, but also the original images and the true labels are stored for future use.\n",
    "\n",
    "```python\n",
    "original_images = []\n",
    "true_labels = []\n",
    "predicted_labels = []\n",
    "\n",
    "for data in test_dataloader:\n",
    "    # Load data and send it to device\n",
    "    images, labels = data\n",
    "    images = images.to(device)\n",
    "\n",
    "    # Get model predictions\n",
    "    outputs = self.model(images)\n",
    "\n",
    "    # As the model outputs a vector scores (one per class), take \n",
    "    # the index of the maximum score which corresponds to the predicted class.\n",
    "    _, predicted = torch.max(outputs, 1)\n",
    "    \n",
    "    # .cpu() ensures that the data is on CPU and .numpy() convert it to a NumPy array\n",
    "    images = images.cpu().numpy()\n",
    "    labels = labels.numpy()\n",
    "    predicted = predicted.cpu().numpy()\n",
    "    \n",
    "    original_images.append(images)\n",
    "    true_labels.append(labels)\n",
    "    predicted_labels.append(predicted)\n",
    "\n",
    "# Convert the list of NumPy arrays into only one NumPy array\n",
    "original_images = np.concatenate(original_images)\n",
    "true_labels = np.concatenate(true_labels)\n",
    "predicted_labels = np.concatenate(predicted_labels)\n",
    "\n",
    "return original_images, true_labels, predicted_labels\n",
    "```"
   ]
  },
  {
   "cell_type": "code",
   "execution_count": null,
   "id": "15",
   "metadata": {},
   "outputs": [],
   "source": [
    "import numpy as np\n",
    "\n",
    "class Trainer():\n",
    "    def __init__(self, model):\n",
    "        pass\n",
    "        \n",
    "    def fit(self, epochs, train_dataloader, val_dataloader, optimizer, criterion, device, early_stopping_limit = 0):\n",
    "        return\n",
    "    \n",
    "    def predict(self, test_dataloader, device):\n",
    "        return\n"
   ]
  },
  {
   "cell_type": "markdown",
   "id": "16",
   "metadata": {},
   "source": [
    "## Functions\n",
    "\n",
    "The following three functions are going to be used throughout the notebook.\n",
    "They comprise the loading of binary files using Pickle (**load_pickle_file**), single image plotting (**plot_image**), and multiple image plotting (**plot_multiple_images**)."
   ]
  },
  {
   "cell_type": "code",
   "execution_count": null,
   "id": "17",
   "metadata": {},
   "outputs": [],
   "source": [
    "from matplotlib import pyplot as plt\n",
    "import pickle\n",
    "\n",
    "def load_pickle_file(filepath):\n",
    "    with open(filepath, \"rb\") as f:\n",
    "        return pickle.load(f)\n",
    "\n",
    "def plot_image(img, figsize = (2,3)):\n",
    "    plt.figure(figsize = figsize)\n",
    "    plt.imshow(img)\n",
    "    plt.axis(\"off\")\n",
    "    \n",
    "def plot_multiple_images(*images_titles, figsize = (2, 3)):\n",
    "    num_images = len(images_titles)\n",
    "    fig, axs = plt.subplots(1, num_images, figsize = figsize)\n",
    "    for i in range(num_images):\n",
    "        axs[i].imshow(images_titles[i][0])\n",
    "        axs[i].set_title(images_titles[i][1])\n",
    "        axs[i].axis(\"off\")"
   ]
  },
  {
   "cell_type": "markdown",
   "id": "18",
   "metadata": {},
   "source": [
    "## Dataset\n",
    "\n",
    "In this section, we load the CIFAR-10 dataset, which consists of 60,000 32x32 color images across 10 different classes, with 6,000 images per class.\n",
    "The dataset is divided into 50,000 training images and 10,000 test images. It was already processed and it is ready to use after loading the binary files *train_set.pkl* and *test_set.pkl*."
   ]
  },
  {
   "cell_type": "markdown",
   "id": "19",
   "metadata": {},
   "source": [
    "### Load data\n",
    "\n",
    "Training and test sets are loaded using Pickle library. If you do not have the dataset already, open this [link](https://www.dropbox.com/scl/fo/p7gfb0kpgkbrrjup340pi/AAkX2u1g-W7290-Aq7gHHvo?rlkey=vdxaj6npfy09ywh17nl8f9v6e&st=8hfq9z20&dl=0) and download it.\n",
    "Place it inside the data folder."
   ]
  },
  {
   "cell_type": "code",
   "execution_count": null,
   "id": "20",
   "metadata": {},
   "outputs": [],
   "source": [
    "import os\n",
    "\n",
    "# Sets filepaths\n",
    "dataset_folder = os.path.join(\"data/CIFAR10\")\n",
    "train_set_file = os.path.join(dataset_folder, \"train_set.pkl\")\n",
    "test_set_file = os.path.join(dataset_folder, \"test_set.pkl\")\n",
    "\n",
    "# Load sets\n",
    "train_set = load_pickle_file(train_set_file)\n",
    "test_set = load_pickle_file(test_set_file)\n",
    "\n",
    "# CIFAR10 classes\n",
    "CIFAR_10_CLASSES = [\n",
    "    \"Airplane\", \"Automobile\", \"Bird\", \"Cat\", \"Deer\",\n",
    "    \"Dog\", \"Frog\", \"Horse\",\"Ship\",\"Truck\"\n",
    "]"
   ]
  },
  {
   "cell_type": "markdown",
   "id": "21",
   "metadata": {},
   "source": [
    "## Explore image processing\n",
    "\n",
    "Image processing is fundamental to computer vision, forming the basis for interpreting and analyzing visual information.\n",
    "By applying techniques such as resizing, filtering, color adjustments, and data augmentation, image processing enhances input quality, minimizes noise, and corrects distortions.\n",
    "These methods can also simulate real-world variability, helping models generalize better. \n",
    "\n",
<<<<<<< HEAD
    "In this notebook, we explore three categories of image transformations: **geometric transformations**, **image filtering**, and **photometric transformations**. The following cells contain a series of exercicies designed to help you explore the OpenCV-Python library. \n",
    "\n",
    "If you are unfamiliar with a particular method, refer to the [Image Processing in OpenCV](https://docs.opencv.org/4.x/d2/d96/tutorial_py_table_of_contents_imgproc.html) documentation. There you can find the description of the functions needed for [Geometric transformations](https://docs.opencv.org/4.x/da/d6e/tutorial_py_geometric_transformations.html) and [image filtering](https://docs.opencv.org/4.x/d4/d13/tutorial_py_filtering.html). Regarding photometric transformations, openCV documentation does not have a specific page for that. To adjust brightness and contrast, you can read [Changing the contrast and brightness of an image!](https://docs.opencv.org/4.x/d3/dc1/tutorial_basic_linear_transform.html). To adjust saturation, first convert the image to the HSV color space using [`cv2.cvtColor`](https://docs.opencv.org/4.x/d8/d01/group__imgproc__color__conversions.html#gaf86c09fe702ed037c03c2bc603ceab14). Then, split the image into Hue, Saturation, and Value channels with [`cv2.split`](https://docs.opencv.org/4.x/df/df2/group__core__hal__interface__split.html). Modify the Saturation channel as needed, merge the channels back together using [`cv2.merge`](https://docs.opencv.org/4.x/df/d2e/group__core__hal__interface__merge.html), and finally convert the image back to the RGB color space."
=======
    "In this notebook, we explore three categories of image transformations: **geometric transformations**, **image filtering**, and **photometric transformations**.\n",
    "The following cells contain a series of exercicies designed to help you explore the OpenCV-Python library.\n",
    "If you are unfamiliar with a particular method, refer to the [Image Processing in OpenCV](https://docs.opencv.org/4.x/d2/d96/tutorial_py_table_of_contents_imgproc.html) documentation."
>>>>>>> 764a28e8
   ]
  },
  {
   "cell_type": "markdown",
   "id": "22",
   "metadata": {},
   "source": [
    "### Example image"
   ]
  },
  {
   "cell_type": "code",
   "execution_count": null,
   "id": "23",
   "metadata": {},
   "outputs": [],
   "source": [
    "import numpy as np\n",
    "\n",
    "# Select image\n",
    "image = train_set[0][9]\n",
    "\n",
    "# Convert image from (C, H, W) to (H, W, C)\n",
    "image = np.transpose(image, (1,2,0))\n",
    "\n",
    "# Plot image\n",
    "plot_image(image)"
   ]
  },
  {
   "cell_type": "markdown",
   "id": "24",
   "metadata": {},
   "source": [
    "### Geometric transformations\n",
    "\n",
    "Geometric transformations alter the spatial structure of the image while preserving its semantic content.\n",
    "They help the model become invariant to different orientations and scales:\n",
    "\n",
    "- **Scaling**: Resizes the image to a specific size, often required to match input dimensions for image classifiers.\n",
    "  It uses interpolation to obtain the new pixel-values.\n",
    "- **Cropping**: Extracts a subregion of the image; useful for focusing on important parts or adding variability.\n",
    "- **Horizontal and vertical flip**: Flips the image along the x-axis or y-axis; helps the model learn symmetry.\n",
    "- **Rotation**: Rotates the image by a small angle to simulate different orientations of the objects."
   ]
  },
  {
   "cell_type": "markdown",
   "id": "25",
   "metadata": {},
   "source": [
    "#### Scaling"
   ]
  },
  {
   "cell_type": "code",
   "execution_count": null,
   "id": "26",
   "metadata": {},
   "outputs": [],
   "source": [
    "%reload_ext tutorial.tests.testsuite"
   ]
  },
  {
   "cell_type": "code",
   "execution_count": null,
   "id": "27",
   "metadata": {},
   "outputs": [],
   "source": [
    "%%ipytest\n",
    "\n",
    "import cv2\n",
    "def solution_scale_image(img, scale_factor: float):\n",
    "    # Start your code here\n",
    "    return\n",
    "    # End your code here"
   ]
  },
  {
   "cell_type": "code",
   "execution_count": null,
   "id": "28",
   "metadata": {},
   "outputs": [],
   "source": [
    "# Scale image by half\n",
    "scaled_image = solution_scale_image(image, 0.5)\n",
    "\n",
    "if scaled_image is not None:\n",
    "    # Use this function to plot images side by side\n",
    "    plot_multiple_images((image, \"Original\"), (scaled_image, \"Scaled\"), figsize = (4, 5))"
   ]
  },
  {
   "cell_type": "markdown",
   "id": "29",
   "metadata": {},
   "source": [
    "#### Cropping"
   ]
  },
  {
   "cell_type": "code",
   "execution_count": null,
   "id": "30",
   "metadata": {},
   "outputs": [],
   "source": [
    "%reload_ext tutorial.tests.testsuite"
   ]
  },
  {
   "cell_type": "code",
   "execution_count": null,
   "id": "31",
   "metadata": {},
   "outputs": [],
   "source": [
    "%%ipytest\n",
    "\n",
<<<<<<< HEAD
    "import cv2\n",
=======
>>>>>>> 764a28e8
    "def solution_crop_image(img, x: int, y: int, width: int, height: int):\n",
    "    # Start your code here\n",
    "    return\n",
    "    # End your code here"
   ]
  },
  {
   "cell_type": "code",
   "execution_count": null,
   "id": "32",
   "metadata": {},
   "outputs": [],
   "source": [
    "# Crop image to get a 15-by-15 image starting on (x,y): (2,2)\n",
    "cropped_image = solution_crop_image(image, 2, 2, 15, 15)\n",
    "\n",
    "if cropped_image is not None:\n",
    "    # Use this function to plot images side by side\n",
    "    plot_multiple_images((image, \"Original\"), (cropped_image, \"Cropped\"), figsize = (4, 5))"
   ]
  },
  {
   "cell_type": "markdown",
   "id": "33",
   "metadata": {},
   "source": [
    "#### Horizontal Flip"
   ]
  },
  {
   "cell_type": "code",
   "execution_count": null,
   "id": "34",
   "metadata": {},
   "outputs": [],
   "source": [
    "%reload_ext tutorial.tests.testsuite"
   ]
  },
  {
   "cell_type": "code",
   "execution_count": null,
   "id": "35",
   "metadata": {},
   "outputs": [],
   "source": [
    "%%ipytest\n",
    "\n",
<<<<<<< HEAD
    "import cv2\n",
=======
>>>>>>> 764a28e8
    "def solution_horizontal_flip_image(img):\n",
    "    # Start your code here\n",
    "    return\n",
    "    # End your code here"
   ]
  },
  {
   "cell_type": "code",
   "execution_count": null,
   "id": "36",
   "metadata": {},
   "outputs": [],
   "source": [
    "# Flip image horizontally\n",
    "flip_image_horizontal = solution_horizontal_flip_image(image)\n",
    "\n",
    "if flip_image_horizontal is not None:\n",
    "    # Use this function to plot images side by side\n",
    "    plot_multiple_images((image, \"Original\"), (flip_image_horizontal, \"Horizontal Flip\"), figsize = (4, 5))"
   ]
  },
  {
   "cell_type": "markdown",
   "id": "37",
   "metadata": {},
   "source": [
    "#### Vertical Flip"
   ]
  },
  {
   "cell_type": "code",
   "execution_count": null,
   "id": "38",
   "metadata": {},
   "outputs": [],
   "source": [
    "%reload_ext tutorial.tests.testsuite"
   ]
  },
  {
   "cell_type": "code",
   "execution_count": null,
   "id": "39",
   "metadata": {},
   "outputs": [],
   "source": [
    "%%ipytest\n",
    "\n",
<<<<<<< HEAD
    "import cv2\n",
=======
>>>>>>> 764a28e8
    "def solution_vertical_flip_image(img):\n",
    "    # Start your code here\n",
    "    return\n",
    "    # End your code here"
   ]
  },
  {
   "cell_type": "code",
   "execution_count": null,
   "id": "40",
   "metadata": {},
   "outputs": [],
   "source": [
    "# Flip image vertically\n",
    "flip_image_vertical = solution_vertical_flip_image(image)\n",
    "\n",
    "if flip_image_vertical is not None:\n",
    "    # Use this function to plot images side by side\n",
    "    plot_multiple_images((image, \"Original\"), (flip_image_vertical, \"Vertical Flip\"), figsize = (4, 5))"
   ]
  },
  {
   "cell_type": "markdown",
   "id": "41",
   "metadata": {},
   "source": [
    "#### Rotation"
   ]
  },
  {
   "cell_type": "code",
   "execution_count": null,
   "id": "42",
   "metadata": {},
   "outputs": [],
   "source": [
    "%reload_ext tutorial.tests.testsuite"
   ]
  },
  {
   "cell_type": "code",
   "execution_count": null,
   "id": "43",
   "metadata": {},
   "outputs": [],
   "source": [
    "%%ipytest\n",
    "\n",
<<<<<<< HEAD
    "import cv2\n",
=======
>>>>>>> 764a28e8
    "def solution_rotate_image(img, angle: float):\n",
    "    # Start your code here\n",
    "    return\n",
    "    # End your code here"
   ]
  },
  {
   "cell_type": "code",
   "execution_count": null,
   "id": "44",
   "metadata": {},
   "outputs": [],
   "source": [
    "# Rotate image by 20 degrees\n",
    "rotated_image = solution_rotate_image(image, 20)\n",
    "\n",
    "if rotated_image is not None:\n",
    "    # Use this function to plot images side by side\n",
    "    plot_multiple_images((image, \"Original\"), (rotated_image, \"Rotated\"), figsize = (4, 5))"
   ]
  },
  {
   "cell_type": "markdown",
   "id": "45",
   "metadata": {},
   "source": [
    "### Image filtering\n",
    "\n",
    "Filtering helps reduce noise and enhance specific image features.\n",
    "These are often used as a form of preprocessing before feeding images into a model:\n",
    "\n",
    "- **Average filter**: Applies a smoothing effect by replacing each pixel with the average of its neighborhood.\n",
    "- **Median filter**: Reduces salt-and-pepper noise by replacing each pixel with the median of neighboring pixels.\n",
    "- **Gaussian filter**: Applies a Gaussian blur to smooth the image, often used to reduce high-frequency noise."
   ]
  },
  {
   "cell_type": "markdown",
   "id": "46",
   "metadata": {},
   "source": [
    "#### Average filter "
   ]
  },
  {
   "cell_type": "code",
   "execution_count": null,
   "id": "47",
   "metadata": {},
   "outputs": [],
   "source": [
    "%reload_ext tutorial.tests.testsuite"
   ]
  },
  {
   "cell_type": "code",
   "execution_count": null,
   "id": "48",
   "metadata": {},
   "outputs": [],
   "source": [
    "%%ipytest\n",
    "\n",
    "import cv2\n",
    "def solution_average_filter(img, kernel_size = (5, 5)):\n",
    "    # Start your code here\n",
    "    return\n",
    "    # End your code here"
   ]
  },
  {
   "cell_type": "code",
   "execution_count": null,
   "id": "49",
   "metadata": {},
   "outputs": [],
   "source": [
    "# Filter image using average filter\n",
    "average_filter_image = solution_average_filter(image, (3, 3))\n",
    "\n",
    "if average_filter_image is not None:\n",
    "    # Use this function to plot images side by side\n",
    "    plot_multiple_images((image, \"Original\"), (average_filter_image, \"Average filter\"), figsize = (4, 5))"
   ]
  },
  {
   "cell_type": "markdown",
   "id": "50",
   "metadata": {},
   "source": [
    "#### Median filter"
   ]
  },
  {
   "cell_type": "code",
   "execution_count": null,
   "id": "51",
   "metadata": {},
   "outputs": [],
   "source": [
    "%reload_ext tutorial.tests.testsuite"
   ]
  },
  {
   "cell_type": "code",
   "execution_count": null,
   "id": "52",
   "metadata": {},
   "outputs": [],
   "source": [
    "%%ipytest\n",
    "\n",
    "import cv2\n",
    "def solution_median_filter(img, ksize):\n",
    "    # Start your code here\n",
    "    return\n",
    "    # End your code here"
   ]
  },
  {
   "cell_type": "code",
   "execution_count": null,
   "id": "53",
   "metadata": {},
   "outputs": [],
   "source": [
    "# Filter image using median filter\n",
    "median_filter_image = solution_median_filter(image, 3)\n",
    "\n",
    "if median_filter_image is not None:\n",
    "    # Use this function to plot images side by side\n",
    "    plot_multiple_images((image, \"Original\"), (median_filter_image, \"Median filter\"), figsize = (4, 5))"
   ]
  },
  {
   "cell_type": "markdown",
   "id": "54",
   "metadata": {},
   "source": [
    "#### Gaussian filter"
   ]
  },
  {
   "cell_type": "code",
   "execution_count": null,
   "id": "55",
   "metadata": {},
   "outputs": [],
   "source": [
    "%reload_ext tutorial.tests.testsuite"
   ]
  },
  {
   "cell_type": "code",
   "execution_count": null,
   "id": "56",
   "metadata": {},
   "outputs": [],
   "source": [
    "%%ipytest\n",
    "\n",
    "import cv2\n",
    "def solution_gaussian_filter(img, kernel_size = (5, 5), sigma = 0):\n",
    "    # Start your code here\n",
    "    return\n",
    "    # End your code here"
   ]
  },
  {
   "cell_type": "code",
   "execution_count": null,
   "id": "57",
   "metadata": {},
   "outputs": [],
   "source": [
    "# Filter image using Gaussian filter\n",
    "gaussian_filter_image = solution_gaussian_filter(image, (7, 7), 0)\n",
    "\n",
    "if gaussian_filter_image is not None:\n",
    "    # Use this function to plot images side by side\n",
    "    plot_multiple_images((image, \"Original\"), (gaussian_filter_image, \"Gaussian filter\"), figsize = (4, 5))"
   ]
  },
  {
   "cell_type": "markdown",
   "id": "58",
   "metadata": {},
   "source": [
    "### Photometric transformations\n",
    "\n",
    "Photometric transformations modify the color properties of an image to simulate different lighting conditions and improve model robustness to brightness and contrast changes:\n",
    "\n",
    "- **Brightness**: Randomly increases or decreases the brightness of the image.\n",
    "- **Contrast**: Alters the difference between light and dark regions in the image.\n",
    "- **Saturation**: Modifies the intensity of the colors in the image."
   ]
  },
  {
   "cell_type": "markdown",
   "id": "59",
   "metadata": {},
   "source": [
    "#### Adjust brightness"
   ]
  },
  {
   "cell_type": "code",
   "execution_count": null,
   "id": "60",
   "metadata": {},
   "outputs": [],
   "source": [
    "%reload_ext tutorial.tests.testsuite"
   ]
  },
  {
   "cell_type": "code",
   "execution_count": null,
   "id": "61",
   "metadata": {},
   "outputs": [],
   "source": [
    "%%ipytest\n",
    "\n",
    "import cv2\n",
    "def solution_adjust_brightness(img, brightness_value):\n",
    "    # Start your code here\n",
    "    return\n",
    "    # End your code here"
   ]
  },
  {
   "cell_type": "code",
   "execution_count": null,
   "id": "62",
   "metadata": {},
   "outputs": [],
   "source": [
    "# Brighter image (positive brightness value)\n",
    "brighter_image = solution_adjust_brightness(image, 100)\n",
    "\n",
    "# Darker image (negative brightness value)\n",
    "darker_image = solution_adjust_brightness(image, -100)\n",
    "\n",
    "if brighter_image is not None and darker_image is not None:\n",
    "    # Use this function to plot images side by side\n",
    "    plot_multiple_images((image, \"Original\"), (brighter_image, \"Brighter image\"), (darker_image, \"Darker image\"), figsize = (7, 8))"
   ]
  },
  {
   "cell_type": "markdown",
   "id": "63",
   "metadata": {},
   "source": [
    "#### Adjust contrast"
   ]
  },
  {
   "cell_type": "code",
   "execution_count": null,
   "id": "64",
   "metadata": {},
   "outputs": [],
   "source": [
    "%reload_ext tutorial.tests.testsuite"
   ]
  },
  {
   "cell_type": "code",
   "execution_count": null,
   "id": "65",
   "metadata": {},
   "outputs": [],
   "source": [
    "%%ipytest\n",
    "\n",
<<<<<<< HEAD
    "import cv2\n",
=======
>>>>>>> 764a28e8
    "def solution_adjust_contrast(img, contrast_value):\n",
    "    # Start your code here\n",
    "    return\n",
    "    # End your code here"
   ]
  },
  {
   "cell_type": "code",
   "execution_count": null,
   "id": "66",
   "metadata": {},
   "outputs": [],
   "source": [
    "# Increase contrast (Value > 1.0)\n",
    "high_contrast_image = solution_adjust_contrast(image, 2.0)\n",
    "\n",
    "# Reduce contrast (Value < 1.0)\n",
    "low_contrast_image = solution_adjust_contrast(image, 0.5)\n",
    "\n",
    "if high_contrast_image is not None and low_contrast_image is not None:\n",
    "    # Use this function to plot images side by side\n",
    "    plot_multiple_images((image, \"Original\"), (high_contrast_image, \"High contrast image\"), (low_contrast_image, \"Low contrast image\"), figsize = (7, 8))"
   ]
  },
  {
   "cell_type": "markdown",
   "id": "67",
   "metadata": {},
   "source": [
    "#### Adjust saturation"
   ]
  },
  {
   "cell_type": "code",
   "execution_count": null,
   "id": "68",
   "metadata": {},
   "outputs": [],
   "source": [
    "%reload_ext tutorial.tests.testsuite"
   ]
  },
  {
   "cell_type": "code",
   "execution_count": null,
   "id": "69",
   "metadata": {},
   "outputs": [],
   "source": [
    "%%ipytest\n",
    "\n",
<<<<<<< HEAD
    "import cv2\n",
=======
>>>>>>> 764a28e8
    "def solution_adjust_saturation(img, saturation_factor):\n",
    "    # Start your code here\n",
    "    return\n",
    "    # End your code here"
   ]
  },
  {
   "cell_type": "code",
   "execution_count": null,
   "id": "70",
   "metadata": {},
   "outputs": [],
   "source": [
    "# Decrease saturation\n",
    "low_saturation_image = solution_adjust_saturation(image, 0.2)\n",
    "\n",
    "# Increase saturation\n",
    "high_saturation_image = solution_adjust_saturation(image, 2.5)\n",
    "\n",
    "if low_saturation_image is not None and high_saturation_image is not None:\n",
    "    # Use this function to plot images side by side\n",
    "    plot_multiple_images((image, \"Original\"), (low_saturation_image, \"Low saturation image\"), (high_saturation_image, \"High saturation image\"), figsize = (7, 8))"
   ]
  },
  {
   "cell_type": "markdown",
   "id": "71",
   "metadata": {},
   "source": [
    "## Image classifier development using CNNs\n",
    "\n",
    "Image classification is the task of assigning a label or category to an input image from a predefined set of classes.\n",
    "It is a fundamental problem in computer vision with widespread applications, including facial recognition, medical imaging, quality control, and autonomous driving. \n",
    "This section outlines the key steps involved in developing an image classification model using PyTorch:\n",
    "\n",
    "- It begins with data preprocessing, which includes splitting the dataset into training, validation, and test sets. \n",
    "- Afterwards, it defines data augmentation strategies using the Albumentations library, loads the data as PyTorch datasets, and initialises PyTorch dataloaders to efficiently feed data during training. \n",
    "- The next step is model training, where a CNN-based model is initialized and optimised using the training and validation data. \n",
    "- After training, the model is evaluated on the test set to assess its performance.\n",
    "  The evaluation includes metrics such as accuracy and the confusion matrix, which help interpret the model's predictive behavior. \n",
    "- Finally, the PyTorch Grad-CAM library is used to visualize the regions of input images that contribute most to the model’s decisions, providing insights into model explainability using representative examples."
   ]
  },
  {
   "cell_type": "markdown",
   "id": "72",
   "metadata": {},
   "source": [
    "### Dataset preprocessing"
   ]
  },
  {
   "cell_type": "markdown",
   "id": "73",
   "metadata": {},
   "source": [
    "#### Train, validation, and test sets\n",
    "\n",
    "```train_test_split``` from Scikit-learn can be used to split the original training set into training and validation sets.\n",
    "The test set is already defined by the dataset' authors."
   ]
  },
  {
   "cell_type": "code",
   "execution_count": null,
   "id": "74",
   "metadata": {},
   "outputs": [],
   "source": [
    "from sklearn.model_selection import train_test_split\n",
    "\n",
    "# Train and validation sets\n",
    "X_train, y_train = train_set[0], train_set[1]\n",
    "X_train, X_val, y_train, y_val = train_test_split(X_train, y_train, test_size = 0.3, random_state = 42)\n",
    "\n",
    "# Test set\n",
    "X_test, y_test = test_set[0], test_set[1]"
   ]
  },
  {
   "cell_type": "markdown",
   "id": "75",
   "metadata": {},
   "source": [
    "#### Data Augmentation\n",
    "\n",
    "Data augmentation is a crucial technique in image classification that helps improve the performance and robustness of machine learning models.\n",
    "It involves generating new training samples by applying random transformations — such as rotation, flipping, cropping, scaling, or color jittering — to the original images. \n",
    "\n",
    "Albumentations is one of the most widely used libraries for performing data augmentation in image classification tasks.\n",
    "It includes augmentation techniques that replicate operations commonly used in image processing, such as:\n",
    "\n",
    "- ```A.Affine``` for scaling;\n",
    "\n",
    "- ```A.Rotate``` for rotation;\n",
    "\n",
    "- ```A.HorizontalFlip``` for horizontal flipping;\n",
    "\n",
    "- ```A.VerticalFlip``` for vertical flipping;\n",
    "\n",
    "- ```A.ColorJitter``` for color jittering.\n",
    "\n",
    "Albumentations can also be used for image normalization (```A.Normalize```), resizing (```A.Resize```), and converting images to PyTorch tensors with the (Channel, Height, Width) format using ```A.ToTensorV2```, which is required for model training.\n",
    "Apply the following transformations only to the training set, as the validation set should remain as close as possible to the test set. Therefore, no transformations should be applied to it.\n",
    "\n",
    "```python\n",
    "A.Affine(scale = (0.2, 1.5), p = 0.1),\n",
    "A.Rotate(limit = 45, p = 0.1),\n",
    "A.HorizontalFlip(p = 0.1),\n",
    "A.VerticalFlip(p = 0.1),\n",
    "A.ColorJitter(brightness = (0.5, 1.5), contrast = (0.5, 1.5), saturation = (0.5, 1.5), hue = (0,0), p = 0.1)\n",
    "```"
   ]
  },
  {
   "cell_type": "code",
   "execution_count": null,
   "id": "76",
   "metadata": {},
   "outputs": [],
   "source": [
    "import albumentations as A\n",
    "\n",
    "# Transformations performed on train set\n",
    "TARGET_SIZE = 32\n",
    "train_transform = A.Compose([\n",
    "    A.Normalize(mean=(0.4914, 0.4822, 0.4465), std=(0.2470, 0.2435, 0.2616)),\n",
    "    A.Resize(height = TARGET_SIZE, width = TARGET_SIZE),\n",
    "    A.ToTensorV2()\n",
    "])\n",
    "\n",
    "# Transformations performed on validation and test sets\n",
    "val_transform = A.Compose([\n",
    "    A.Normalize(mean=(0.4914, 0.4822, 0.4465), std=(0.2470, 0.2435, 0.2616)),\n",
    "    A.Resize(height = TARGET_SIZE, width = TARGET_SIZE),\n",
    "    A.ToTensorV2()\n",
    "])"
   ]
  },
  {
   "cell_type": "markdown",
   "id": "77",
   "metadata": {},
   "source": [
    "#### PyTorch Datasets\n",
    "\n",
    "```ImageDataset``` class is based on PyTorch ```Dataset``` class and is used for loading the images and their corresponding labels, for applying transformations (such as data augmentation), and returns them in a format suitable for model training, validating, and testing."
   ]
  },
  {
   "cell_type": "code",
   "execution_count": null,
   "id": "78",
   "metadata": {},
   "outputs": [],
   "source": [
    "# Dataset classes necessary for the data loaders\n",
    "train_dataset = ImageDataset(X_train, y_train, transform = train_transform)\n",
    "val_dataset = ImageDataset(X_val, y_val, transform = val_transform)\n",
    "test_dataset = ImageDataset(X_test, y_test, transform = val_transform)"
   ]
  },
  {
   "cell_type": "markdown",
   "id": "79",
   "metadata": {},
   "source": [
    "#### PyTorch Dataloaders\n",
    "\n",
    "```DataLoader``` is essential for training efficiency and performance.\n",
    "It abstracts the complexity of batching, shuffling, and parallel data access, allowing you to focus on building and training your models.\n",
    "```batch_size``` specifies the number of samples processed in parallel during each training iteration.\n",
    "It is typically treated as a hyperparameter, as its optimal value depends on hardware constraints (e.g., GPU memory) and its interaction with training dynamics.\n",
    "Notably, it is often linearly related with the learning rate. Larger batch sizes generally require proportionally larger learning rates to maintain stable and efficient convergence.\n",
    "```shuffle``` controls whether the dataset is randomly permuted at the start of each epoch.\n",
    "Enabling ```shuffle = True``` is typically beneficial, as it helps prevent the model from learning misleading patterns due to class-wise ordering in the dataset, which could hinder generalization and convergence."
   ]
  },
  {
   "cell_type": "code",
   "execution_count": null,
   "id": "80",
   "metadata": {},
   "outputs": [],
   "source": [
    "from torch.utils.data import DataLoader\n",
    "\n",
    "# Data loaders needed for the model training\n",
    "BATCH_SIZE = 64\n",
    "train_dataloader = DataLoader(train_dataset, batch_size = BATCH_SIZE, shuffle = True)\n",
    "val_dataloader = DataLoader(val_dataset, batch_size = BATCH_SIZE, shuffle = True)\n",
    "test_dataloader = DataLoader(test_dataset, batch_size = BATCH_SIZE, shuffle = True)"
   ]
  },
  {
   "cell_type": "markdown",
   "id": "81",
   "metadata": {},
   "source": [
    "### Model training\n",
    "\n",
    "Model training comprises a series of steps:\n",
    "\n",
    "1. First, we must check which devices are available for training the model.\n",
    "   In case a GPU with Cuda cores is available is should be used as it really improves the speed.\n",
    "   Otherwise, lets use CPU. \n",
    "1. Then, model and training hyperparameters should be defined, such as numer of output classes, number of training epochs, number of consecutive not improving epochs needed for stopping the training in case we use early stopping regularisation, and learning rate.\n",
    "   Other hyperparameters can be defined, it depends on what the user wants to do during the training.\n",
    "   In this notebook we are going to define the number of epochs, which are the number of times the model is going to see the training set.\n",
    "   Early stopping is a way of trying to avoid overfitting where the model evaluates the model every new epoch using a validation set.\n",
    "   In case the loss obtained for the validation set does not decrease for a long period of time (pre-defined epochs), the model optimisation stops and retrieves the checkpoint where the validation loss got the last decrease (see [Early Stopping](https://paperswithcode.com/method/early-stopping)).\n",
    "   Learning rate defined how quick the models weights should change during training.\n",
    "   If it is too high the weights are going to change really quick and might miss minima because they are always jumping from one side to another side.\n",
    "   If it is too small the model weights might get stuck a local minimum.\n",
    "   So although this is not done in this notebook, this parameter should be studied in order to choose the best (see [What is learning rate in machine learning?](https://www.ibm.com/think/topics/learning-rate)). \n",
    "1. After defining the hyperparameters, we should define the loss function that is going to be used to evaluate the model and it should be sent to the hardware used for training. \n",
    "1. Afterwards, the model is defined using ```ImageClassifier``` class and is sent to the device used for training.\n",
    "1. Next, we should define the optimiser function and also send it to the device used for training.\n",
    "1. Afterwards, we train the model in case some optimised weights are not available and we explore the learning curves."
   ]
  },
  {
   "cell_type": "markdown",
   "id": "82",
   "metadata": {},
   "source": [
    "### Model Training Overview\n",
    "\n",
    "Model training involves a sequence of key steps.\n",
    "The first step is to check which computational devices are available.\n",
    "If a GPU with CUDA cores is accessible, it should be used, as it significantly accelerates training (```DEVICE = torch.device(\"cuda:0\" if torch.cuda.is_available() else \"cpu\")```).\n",
    "Otherwise, the model will be trained on the CPU. Next, we define the model and training hyperparameters.\n",
    "These typically include:\n",
    "\n",
    "- The number of output classes  (```NUMBER_CLASSES = len(CIFAR_10_CLASSES)```);\n",
    "- The number of training epochs (i.e., how many times the model sees the full training set)  (```EPOCHS = 500```);\n",
    "- The patience for early stopping (i.e., how many consecutive epochs without improvement are allowed before stopping training)  (```EARLY_STOPPING_LIMIT = EPOCHS // 10```);\n",
    "- The learning rate (```LR = 0.001```).\n",
    "\n",
    "Additional hyperparameters may also be configured depending on the training strategy or specific use case.\n",
    "\n",
    "In this notebook, we focus on setting the number of training epochs. We also discuss **early stopping**, a regularization technique used to prevent overfitting.\n",
    "During training, the model's performance is evaluated on a validation set at the end of each epoch.\n",
    "If the validation loss does not improve after a predefined number of epochs, training is stopped, and the model reverts to the best-performing checkpoint (see [Early Stopping](https://paperswithcode.com/method/early-stopping)).\n",
    "The **learning rate** controls how quickly the model updates its weights during training.\n",
    "If it's too high, the model may overshoot optimal loss values, leading to instability.\n",
    "If it's too low, the model may converge very slowly or get stuck in a local minimum.\n",
    "Although learning rate tuning is not performed in this notebook, it is an essential hyperparameter that should be carefully selected (see [What is learning rate in machine learning?](https://www.ibm.com/think/topics/learning-rate)).\n",
    "\n",
    "After setting the hyperparameters, we define the **loss function** used to evaluate model performance (```criterion = nn.CrossEntropyLoss()```).\n",
    "Both the model and loss function should be moved to the selected training device (```criterion = criterion.to(DEVICE)```).\n",
    "The model is then instantiated using the `ImageClassifier` class (```model = ImageClassifier(in_channels = 3, out_classes = NUMBER_CLASSES)```) and transferred to the training device (```model = model.to(DEVICE)```).\n",
    "The **optimizer** is also defined and configured on the same device (```optimizer = optim.Adam(model.parameters(), lr = LR)```).\n",
    "\n",
    "Finally, if no pre-trained weights are available, the training process begins, and we monitor the learning curves to assess the model’s performance over time."
   ]
  },
  {
   "cell_type": "markdown",
   "id": "83",
   "metadata": {},
   "source": [
    "#### Check which device is used for training"
   ]
  },
  {
   "cell_type": "code",
   "execution_count": null,
   "id": "84",
   "metadata": {},
   "outputs": [],
   "source": [
    "import torch\n",
    "\n",
    "# Check which device is available for training the model"
   ]
  },
  {
   "cell_type": "markdown",
   "id": "85",
   "metadata": {},
   "source": [
    "#### Define training hyperparameters"
   ]
  },
  {
   "cell_type": "code",
   "execution_count": null,
   "id": "86",
   "metadata": {},
   "outputs": [],
   "source": [
    "# Get number of output classes\n",
    "NUMBER_CLASSES = len(CIFAR_10_CLASSES)\n",
    "\n",
    "# Set the number of training epochs\n",
    "\n",
    "# Set the number of consecutive not improving epochs needed for stopping the training\n",
    "\n",
    "# Set the learning rate"
   ]
  },
  {
   "cell_type": "markdown",
   "id": "87",
   "metadata": {},
   "source": [
    "#### Loss function\n",
    "\n",
    "The cross entropy loss function is defined by:\n",
    "\n",
    "$$\n",
    "\\mathcal{L} = -\\sum_{i=1}^{C} y_i \\log(\\hat{y}_i)\n",
    "$$\n",
    "\n",
    "Where:\n",
    "\n",
    "$\\mathcal{L}$: Cross-entropy loss\n",
    "\n",
    "$C$: Total number of classes\n",
    "\n",
    "$y_i$: Ground truth indicator for class $i$, where $y_i = 1$ if class $i$ is the correct class, otherwise $y_i = 0$\n",
    "\n",
    "$\\hat{y}_i$: Predicted probability for class $i$, typically from the softmax output, where $0 \\leq \\hat{y}_i \\leq 1$ and $\\sum_{i=1}^{C} \\hat{y}_i = 1$"
   ]
  },
  {
   "cell_type": "code",
   "execution_count": null,
   "id": "88",
   "metadata": {},
   "outputs": [],
   "source": [
    "import torch.nn as nn\n",
    "\n",
    "# Initialise the Cross Entropy Loss and send it to the training device"
   ]
  },
  {
   "cell_type": "markdown",
   "id": "89",
   "metadata": {},
   "source": [
    "#### Initialise model architecture"
   ]
  },
  {
   "cell_type": "code",
   "execution_count": null,
   "id": "90",
   "metadata": {},
   "outputs": [],
   "source": [
    "# Initialise image classifier and send it to the training device"
   ]
  },
  {
   "cell_type": "markdown",
   "id": "91",
   "metadata": {},
   "source": [
    "#### Optimiser function\n",
    "\n",
    "In this notebook, we are using Adam optimiser (```optimizer = optim.Adam(model.parameters(), lr = LR)```) which is one of the most used optimisers in deep neural network optimisation (see [Gentle Introduction to the Adam Optimisation Algorithm for Deep Learning](https://machinelearningmastery.com/adam-optimization-algorithm-for-deep-learning/)).\n",
    "\n",
    "The parameter update at each step is given by:\n",
    "\n",
    "$$\n",
    "\\begin{aligned}\n",
    "m_t &= \\beta_1 m_{t-1} + (1 - \\beta_1) g_t \\\\\n",
    "v_t &= \\beta_2 v_{t-1} + (1 - \\beta_2) g_t^2 \\\\\n",
    "\\hat{m}_t &= \\frac{m_t}{1 - \\beta_1^t} \\\\\n",
    "\\hat{v}_t &= \\frac{v_t}{1 - \\beta_2^t} \\\\\n",
    "\\theta_t &= \\theta_{t-1} - \\alpha \\frac{\\hat{m}_t}{\\sqrt{\\hat{v}_t} + \\epsilon}\n",
    "\\end{aligned}\n",
    "$$\n",
    "\n",
    "Where:\n",
    "\n",
    "$\\theta_t$: Parameters at time step $t$\n",
    "\n",
    "$g_t$: Gradient of the loss with respect to parameters at step $t$\n",
    "\n",
    "$m_t$: Exponentially decaying average of past gradients (1st moment)\n",
    "\n",
    "$v_t$: Exponentially decaying average of past squared gradients (2nd moment)\n",
    "\n",
    "$\\hat{m}_t$, $\\hat{v}_t$: Bias-corrected estimates of $m_t$ and $v_t$\n",
    "\n",
    "$\\alpha$: Learning rate\n",
    "\n",
    "$\\beta_1$: Decay rate for the first moment estimate (typically 0.9)\n",
    "\n",
    "$\\beta_2$: Decay rate for the second moment estimate (typically 0.999)\n",
    "\n",
    "$\\epsilon$: Small constant to prevent division by zero (e.g., 1e-8)"
   ]
  },
  {
   "cell_type": "code",
   "execution_count": null,
   "id": "92",
   "metadata": {},
   "outputs": [],
   "source": [
    "# Initialise the Adam optimiser\n",
    "import torch.optim as optim"
   ]
  },
  {
   "cell_type": "markdown",
   "id": "93",
   "metadata": {},
   "source": [
    "#### Train model\n",
    "\n",
    "Here, we train the model.\n",
    "First, we initialise the class ```Trainer``` which we are going to use for training and evaluating the model using the PyTorch ```Dataset```s defined before (```trainer = Trainer(model)```).\n",
    "In case, some model weights are already available, we can skip the training and using them."
   ]
  },
  {
   "cell_type": "code",
   "execution_count": null,
   "id": "94",
   "metadata": {},
   "outputs": [],
   "source": [
    "# Initialise the Train instance, which is going to be used to train the image classifier"
   ]
  },
  {
   "cell_type": "markdown",
   "id": "95",
   "metadata": {},
   "source": [
    "After initialising the trainer instance, check whether a trained model already exists.\n",
    "If so, load the weights using ```model_weights = torch.load(model_path, weights_only=True)```.\n",
    "Then, load the weights into the model using (```model.load_state_dict(model_weights)```).\n",
    "Finally, set the model to evaluation model (```model.eval()```).\n",
    "This step is essential because certain layers, such as batch normalization and dropout, behave differently during training and evaluation.\n",
    "Setting the model to evaluation mode ensures they operate correctly during validation or testing. \n",
    "\n",
    "If no pre-trained model is available, train a new model using the training and validation sets along with the predefined hyperparameters (```trainer.fit(EPOCHS, train_dataloader, val_dataloader, optimizer, criterion, DEVICE, EARLY_STOPPING_LIMIT)```).\n",
    "After training, save the best model weights (```torch.save(trainer.model.best_model_weights, model_path)```)."
   ]
  },
  {
   "cell_type": "code",
   "execution_count": null,
   "id": "96",
   "metadata": {},
   "outputs": [],
   "source": [
    "import os\n",
    "import torch\n",
    "\n",
    "# Model filename\n",
    "model_path = \"cnn_weights.pt\"\n",
    "\n",
    "if os.path.exists(model_path):\n",
    "    pass\n",
    "else:\n",
    "    pass"
   ]
  },
  {
   "cell_type": "markdown",
   "id": "97",
   "metadata": {},
   "source": [
    "#### Learning curves\n",
    "\n",
    "After training the model, we can analyse the learning curves to assess the training process.\n",
    "These curves, which typically display the loss over epochs for both the training and validation sets, are crucial for improving model performance.\n",
    "They can help identify issues like overfitting or underfitting.\n",
    "Overfitting occurs when the model performs well on the training data but poorly on the validation data, usually indicated by a widening gap between the two curves.\n",
    "Underfitting, on the other hand, is suggested when both the training and validation curves show poor performance and fail to improve. By monitoring these curves, we can adjust hyperparameters or modify the model architecture to address such issues. \n",
    "\n",
    "First, load the log file using ```pandas``` (```training_log = pd.read_csv(\"training_log.txt\")```).\n",
    "Then, use the ```matplotlib``` library to plot the learning curves."
   ]
  },
  {
   "cell_type": "code",
   "execution_count": null,
   "id": "98",
   "metadata": {},
   "outputs": [],
   "source": [
    "import pandas as pd\n",
    "from matplotlib import pyplot as plt\n",
    "\n",
    "# Load the training log file\n",
    "training_log = None\n",
    "\n",
    "plt.figure()\n",
    "plt.plot(training_log[\"Train Loss\"])\n",
    "plt.plot(training_log[\"Val Loss\"])\n",
    "plt.legend([\"Train loss\", \"Val loss\"])\n",
    "plt.xlabel(\"Epochs\")\n",
    "plt.ylabel(\"Loss\")\n",
    "plt.title(\"Learning curve of image classification model\")"
   ]
  },
  {
   "cell_type": "markdown",
   "id": "99",
   "metadata": {},
   "source": [
    "### Model testing\n",
    "\n",
    "Once the model has been trained and optimized, we can evaluate its performance using the ```Trainer``` class by calling the ```predict``` method with the test dataloader and the device:\n",
    "\n",
    "```python\n",
    "original_images, true_labels, predicted_labels = trainer.predict(test_dataloader, DEVICE)\n",
    "```\n",
    "\n",
    "This method returns three NumPy arrays:\n",
    "\n",
    "- ```original_images```: the input images from the test set\n",
    "- ```true_labels```: the corresponding ground truth labels\n",
    "- ```predicted_labels```: the model's predicted classes"
   ]
  },
  {
   "cell_type": "code",
   "execution_count": null,
   "id": "100",
   "metadata": {},
   "outputs": [],
   "source": [
    "# Write here the line of code to predict the labels for the test set"
   ]
  },
  {
   "cell_type": "markdown",
   "id": "101",
   "metadata": {},
   "source": [
    "### Explore results\n",
    "\n",
    "To evaluate the results, we display the model's accuracy along with the confusion matrix.\n",
    "The confusion matrix is a powerful evaluation tool that helps us understand the model’s performance across multiple classes.\n",
    "It maps the relationship between true and predicted labels, showing the number of instances for each possible prediction-outcome pair."
   ]
  },
  {
   "cell_type": "markdown",
   "id": "102",
   "metadata": {},
   "source": [
    "#### Compute average accuracy\n",
    "\n",
    "To compute the accuracy, get the number of test samples (```num_test_samples = len(original_images)```), check how many samples were correctly classified (```correct = (true_labels == predicted_labels).sum()```), and get the ratio (```accuracy = correct/num_test_samples```)."
   ]
  },
  {
   "cell_type": "code",
   "execution_count": null,
   "id": "103",
   "metadata": {},
   "outputs": [],
   "source": [
    "# Compute average accuracy\n",
    "accuracy = 0.0\n",
    "print(\"Accuracy:\", accuracy)"
   ]
  },
  {
   "cell_type": "markdown",
   "id": "104",
   "metadata": {},
   "source": [
    "#### Compute confusion matrix\n",
    "\n",
    "To compute the confusion matrix, use ```confusion_matrix``` from scikit-learn library:\n",
    "\n",
    "```python\n",
    "cm = confusion_matrix(true_labels, predicted_labels)\n",
    "```"
   ]
  },
  {
   "cell_type": "code",
   "execution_count": null,
   "id": "105",
   "metadata": {},
   "outputs": [],
   "source": [
    "from sklearn.metrics import confusion_matrix\n",
    "import numpy as np\n",
    "from matplotlib import pyplot as plt\n",
    "\n",
    "# Compute confusion matrix\n",
    "cm = None\n",
    "\n",
    "# Plot confusion matrix\n",
    "fig, ax = plt.subplots(figsize=(10, 8))\n",
    "cax = ax.matshow(cm, cmap='Greens')\n",
    "\n",
    "# Add labels, title, and ticks\n",
    "ax.set_xticks(np.arange(NUMBER_CLASSES))\n",
    "ax.set_yticks(np.arange(NUMBER_CLASSES))\n",
    "ax.set_xticklabels(CIFAR_10_CLASSES)\n",
    "ax.set_yticklabels(CIFAR_10_CLASSES)\n",
    "plt.xlabel('Predicted Labels')\n",
    "plt.ylabel('True Labels')\n",
    "plt.title('Confusion Matrix for test set of CIFAR10')\n",
    "\n",
    "# Annotate each cell with the numeric value\n",
    "for (i, j), val in np.ndenumerate(cm):\n",
    "    ax.text(j, i, f'{val}', ha='center', va='center', color='black')\n",
    "\n",
    "# Rotate class names on x-axis\n",
    "plt.xticks(rotation=45)\n",
    "plt.show()"
   ]
  },
  {
   "cell_type": "markdown",
   "id": "106",
   "metadata": {},
   "source": [
    "### Explain image classifier predictions\n",
    "\n",
    "Deep neural networks are often described as \"black boxes\" because their decision-making processes are difficult to understand and interpret.\n",
    "To address this, researchers have developed various methods to make these models more explainable.\n",
    "One such method is Grad-CAM (Gradient-weighted Class Activation Mapping).\n",
    "Grad-CAM computes the gradients of a target class with respect to the final convolutional layers and generates a heatmap that highlights the regions of the input image most influential in the model’s prediction for that class."
   ]
  },
  {
   "cell_type": "markdown",
   "id": "107",
   "metadata": {},
   "source": [
    "#### Prepare image for Grad-CAM\n",
    "\n",
    "To prepare the image for Grad-CAM visualization:\n",
    "\n",
    "- First, convert it to (Height, Width, Channels) format using ```img_np = np.transpose(img, (1, 2, 0))  # shape: (H, W, C)```, and normalize its values to the [0, 1] range with ```img_np = (img_np - img_np.min()) / (img_np.max() - img_np.min())```.\n",
    "  This processed image is used only for visualization, as expected by the PyTorch-GradCAM library.\n",
    "- Next, modify the original image for model inference by adding a batch dimension: ```img = np.expand_dims(img, axis=0)```, then convert it to a PyTorch tensor: ```img = torch.from_numpy(img)```, and move it to the appropriate computation device using ```img = img.to(DEVICE)```.\n",
    "- Finally, retrieve the predicted and true labels, as both are required for computing and visualizing the Grad-CAM output."
   ]
  },
  {
   "cell_type": "code",
   "execution_count": null,
   "id": "108",
   "metadata": {},
   "outputs": [],
   "source": [
    "import numpy as np\n",
    "import torch\n",
    "\n",
    "# Get a batch of images\n",
    "idx = 1\n",
    "img = original_images[idx]\n",
    "pred_label = predicted_labels[idx]\n",
    "true_label = true_labels[idx]"
   ]
  },
  {
   "cell_type": "markdown",
   "id": "109",
   "metadata": {},
   "source": [
    "#### Compute GradCAM heatmap\n",
    "\n",
    "To compute the Grad-CAM heatmap:\n",
    "\n",
    "- First, ensure that the `requires_grad` attribute of the input image tensor is set to `True` by using `img.requires_grad = True`.\n",
    "  This enables gradient computation with respect to the image, which is necessary for generating class activation maps.\n",
    "- Next, specify the layer to inspect using ```target_layers = [model.conv3]```.\n",
    "- Typically, the last convolutional layer of the image classifier is chosen because it preserves spatial information, which is crucial for identifying the regions of the input image that most strongly influence the model's prediction. \n",
    "- Then, define the target class to be explained with ```targets = [ClassifierOutputTarget(pred_label)]```, where ```pred_label``` is the class index corresponding to the model’s predicted output (or any other class of interest).\n",
    "- Finally, compute the Grad-CAM heatmap using the activations and gradients from the selected layer:\n",
    "```python\n",
    "# Create CAM object\n",
    "with GradCAM(model=model, target_layers=target_layers) as cam:\n",
    "    grad_cam_matrix = cam(input_tensor=img, targets=targets)\n",
    "    grad_cam_matrix = grad_cam_matrix[0, :]\n",
    "```"
   ]
  },
  {
   "cell_type": "code",
   "execution_count": null,
   "id": "110",
   "metadata": {},
   "outputs": [],
   "source": [
    "from pytorch_grad_cam import GradCAM\n",
    "from pytorch_grad_cam.utils.model_targets import ClassifierOutputTarget\n",
    "\n",
    "# Make sure input requires grad\n",
    "\n",
    "# Define the layer(s) to inspect\n",
    "\n",
    "# Define the target class you want to explain\n",
    "\n",
    "# Compute CAM object"
   ]
  },
  {
   "cell_type": "markdown",
   "id": "111",
   "metadata": {},
   "source": [
    "#### Visualise Grad-CAM heatmap with the image\n",
    "\n",
    "After obtaining the Grad-CAM heatmap, we overlay it on the input image to visualise the regions that contributed most to the model’s prediction (```visualisation = show_cam_on_image(img_np, grad_cam_matrix, use_rgb=True)```).\n",
    "This helps identify which pixels the model focused on when predicting the class."
   ]
  },
  {
   "cell_type": "code",
   "execution_count": null,
   "id": "112",
   "metadata": {},
   "outputs": [],
   "source": [
    "from pytorch_grad_cam.utils.image import show_cam_on_image\n",
    "\n",
    "# Combine CAM with image\n",
    "visualisation = None\n",
    "\n",
    "# Plot image with GradCAM output\n",
    "true_class = CIFAR_10_CLASSES[true_label]\n",
    "pred_class = CIFAR_10_CLASSES[pred_label]\n",
    "plot_multiple_images((img_np, f\"Original - {true_class}\"), (visualisation, f\"Grad-CAM - {pred_class}\"), figsize = (5,6))"
   ]
  }
 ],
 "metadata": {
  "kernelspec": {
   "display_name": "Python 3 (ipykernel)",
   "language": "python",
   "name": "python3"
  },
  "language_info": {
   "codemirror_mode": {
    "name": "ipython",
    "version": 3
   },
   "file_extension": ".py",
   "mimetype": "text/x-python",
   "name": "python",
   "nbconvert_exporter": "python",
   "pygments_lexer": "ipython3",
   "version": "3.12.10"
  }
 },
 "nbformat": 4,
 "nbformat_minor": 5
}<|MERGE_RESOLUTION|>--- conflicted
+++ resolved
@@ -658,15 +658,9 @@
     "By applying techniques such as resizing, filtering, color adjustments, and data augmentation, image processing enhances input quality, minimizes noise, and corrects distortions.\n",
     "These methods can also simulate real-world variability, helping models generalize better. \n",
     "\n",
-<<<<<<< HEAD
-    "In this notebook, we explore three categories of image transformations: **geometric transformations**, **image filtering**, and **photometric transformations**. The following cells contain a series of exercicies designed to help you explore the OpenCV-Python library. \n",
-    "\n",
-    "If you are unfamiliar with a particular method, refer to the [Image Processing in OpenCV](https://docs.opencv.org/4.x/d2/d96/tutorial_py_table_of_contents_imgproc.html) documentation. There you can find the description of the functions needed for [Geometric transformations](https://docs.opencv.org/4.x/da/d6e/tutorial_py_geometric_transformations.html) and [image filtering](https://docs.opencv.org/4.x/d4/d13/tutorial_py_filtering.html). Regarding photometric transformations, openCV documentation does not have a specific page for that. To adjust brightness and contrast, you can read [Changing the contrast and brightness of an image!](https://docs.opencv.org/4.x/d3/dc1/tutorial_basic_linear_transform.html). To adjust saturation, first convert the image to the HSV color space using [`cv2.cvtColor`](https://docs.opencv.org/4.x/d8/d01/group__imgproc__color__conversions.html#gaf86c09fe702ed037c03c2bc603ceab14). Then, split the image into Hue, Saturation, and Value channels with [`cv2.split`](https://docs.opencv.org/4.x/df/df2/group__core__hal__interface__split.html). Modify the Saturation channel as needed, merge the channels back together using [`cv2.merge`](https://docs.opencv.org/4.x/df/d2e/group__core__hal__interface__merge.html), and finally convert the image back to the RGB color space."
-=======
     "In this notebook, we explore three categories of image transformations: **geometric transformations**, **image filtering**, and **photometric transformations**.\n",
     "The following cells contain a series of exercicies designed to help you explore the OpenCV-Python library.\n",
     "If you are unfamiliar with a particular method, refer to the [Image Processing in OpenCV](https://docs.opencv.org/4.x/d2/d96/tutorial_py_table_of_contents_imgproc.html) documentation."
->>>>>>> 764a28e8
    ]
   },
   {
@@ -701,7 +695,7 @@
    "id": "24",
    "metadata": {},
    "source": [
-    "### Geometric transformations\n",
+    "### Geometric transformation\n",
     "\n",
     "Geometric transformations alter the spatial structure of the image while preserving its semantic content.\n",
     "They help the model become invariant to different orientations and scales:\n",
@@ -789,10 +783,7 @@
    "source": [
     "%%ipytest\n",
     "\n",
-<<<<<<< HEAD
     "import cv2\n",
-=======
->>>>>>> 764a28e8
     "def solution_crop_image(img, x: int, y: int, width: int, height: int):\n",
     "    # Start your code here\n",
     "    return\n",
@@ -841,10 +832,7 @@
    "source": [
     "%%ipytest\n",
     "\n",
-<<<<<<< HEAD
     "import cv2\n",
-=======
->>>>>>> 764a28e8
     "def solution_horizontal_flip_image(img):\n",
     "    # Start your code here\n",
     "    return\n",
@@ -893,10 +881,7 @@
    "source": [
     "%%ipytest\n",
     "\n",
-<<<<<<< HEAD
     "import cv2\n",
-=======
->>>>>>> 764a28e8
     "def solution_vertical_flip_image(img):\n",
     "    # Start your code here\n",
     "    return\n",
@@ -945,10 +930,7 @@
    "source": [
     "%%ipytest\n",
     "\n",
-<<<<<<< HEAD
     "import cv2\n",
-=======
->>>>>>> 764a28e8
     "def solution_rotate_image(img, angle: float):\n",
     "    # Start your code here\n",
     "    return\n",
@@ -1137,7 +1119,7 @@
    "id": "58",
    "metadata": {},
    "source": [
-    "### Photometric transformations\n",
+    "### Photometric transformation\n",
     "\n",
     "Photometric transformations modify the color properties of an image to simulate different lighting conditions and improve model robustness to brightness and contrast changes:\n",
     "\n",
@@ -1225,10 +1207,7 @@
    "source": [
     "%%ipytest\n",
     "\n",
-<<<<<<< HEAD
     "import cv2\n",
-=======
->>>>>>> 764a28e8
     "def solution_adjust_contrast(img, contrast_value):\n",
     "    # Start your code here\n",
     "    return\n",
@@ -1280,10 +1259,7 @@
    "source": [
     "%%ipytest\n",
     "\n",
-<<<<<<< HEAD
     "import cv2\n",
-=======
->>>>>>> 764a28e8
     "def solution_adjust_saturation(img, saturation_factor):\n",
     "    # Start your code here\n",
     "    return\n",
@@ -1558,7 +1534,7 @@
    "source": [
     "import torch\n",
     "\n",
-    "# Check which device is available for training the model"
+    "# Check which device is available for training the model\n"
    ]
   },
   {
@@ -1619,7 +1595,7 @@
    "source": [
     "import torch.nn as nn\n",
     "\n",
-    "# Initialise the Cross Entropy Loss and send it to the training device"
+    "# Initialise the Cross Entropy Loss and send it to the training device\n"
    ]
   },
   {
@@ -1689,8 +1665,9 @@
    "metadata": {},
    "outputs": [],
    "source": [
-    "# Initialise the Adam optimiser\n",
-    "import torch.optim as optim"
+    "import torch.optim as optim\n",
+    "\n",
+    "# Initialise the Adam optimiser\n"
    ]
   },
   {
