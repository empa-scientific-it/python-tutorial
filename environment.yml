name: python-tutorial
channels:
  - conda-forge
dependencies:
<<<<<<< HEAD
  - numpy
  - matplotlib
  - pandas
  
=======
  - python
  - pip
  - pip:
    - numpy
    - matplotlib
    - pandas
    - ipywidgets
    - ipynbname
    - jupyterlab
    - pytest
>>>>>>> 23155dea
<|MERGE_RESOLUTION|>--- conflicted
+++ resolved
@@ -2,12 +2,6 @@
 channels:
   - conda-forge
 dependencies:
-<<<<<<< HEAD
-  - numpy
-  - matplotlib
-  - pandas
-  
-=======
   - python
   - pip
   - pip:
@@ -17,5 +11,4 @@
     - ipywidgets
     - ipynbname
     - jupyterlab
-    - pytest
->>>>>>> 23155dea
+    - pytest