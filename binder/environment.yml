---
name: python-tutorial
channels:
    - conda-forge
dependencies:
    - python=3.10
    - pip
    - pip:
          - numpy
          - matplotlib
          - pandas
          - ipywidgets
          - ipynbname
          - jupyterlab
          - pytest
          - pytest-timeout
          - markdown
          - pre-commit
<<<<<<< HEAD
          - geostatspy
          - gstools
=======
          - scikit-learn
          - attrs
          - multiprocess
>>>>>>> fd480fe8
<|MERGE_RESOLUTION|>--- conflicted
+++ resolved
@@ -16,11 +16,8 @@
           - pytest-timeout
           - markdown
           - pre-commit
-<<<<<<< HEAD
           - geostatspy
           - gstools
-=======
           - scikit-learn
           - attrs
-          - multiprocess
->>>>>>> fd480fe8
+          - multiprocess