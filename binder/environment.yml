---
name: python-tutorial
channels:
    - conda-forge
dependencies:
    - python=3.10
    - pip
    - pip:
          - numpy
          - matplotlib
          - pandas
          - ipywidgets
          - ipynbname
          - jupyterlab
          - pytest
          - pytest-timeout
          - markdown
          - pre-commit
<<<<<<< HEAD
          - scikit-learn
=======
          - attrs
          - multiprocess
>>>>>>> cafd0887
<|MERGE_RESOLUTION|>--- conflicted
+++ resolved
@@ -16,9 +16,6 @@
           - pytest-timeout
           - markdown
           - pre-commit
-<<<<<<< HEAD
           - scikit-learn
-=======
           - attrs
-          - multiprocess
->>>>>>> cafd0887
+          - multiprocess