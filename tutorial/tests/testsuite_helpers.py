--- conflicted
+++ resolved
@@ -10,7 +10,6 @@
 import ipywidgets
 import pytest
 from IPython.core.display import HTML
-from IPython.display import display
 
 
 class TestOutcome(Enum):
@@ -154,58 +153,28 @@
             </details>
         """
 
-<<<<<<< HEAD
+
 def show_test_result_output(ipytest_result: IPytestResult) -> ipywidgets.VBox:
-        """
-        Display the test results in an output widget as a VBox
-        """
-=======
-
-class TestResultOutput(ipywidgets.VBox):
-    """Class to display the test results in a structured way"""
-
-    def __init__(self, ipytest_result: IPytestResult):
-        self.ipytest_result = ipytest_result
-
->>>>>>> 0256fa82
-        solution_output = ipywidgets.Output()
-        solution_box = ipywidgets.VBox()
-        output_cell = ipywidgets.Output()
-
-        output_cell.append_display_data(HTML("<h2>Test Results</h2>"))
-        match ipytest_result.status:
-            case IPytestOutcome.SYNTAX_ERROR:
-                # Syntax error
-                output_cell.append_display_data(HTML("<h3>Syntax Error</h3>"))
-            case IPytestOutcome.SOLUTION_FUNCTION_MISSING:
-                # Solution function missing
-<<<<<<< HEAD
-                output_cell.append_display_data(HTML("<h3>Solution Function Missing</h3>"))
-            case IPytestOutcome.FINISHED if ipytest_result.test_results:
-                output_cell.append_display_data(HTML("<h3>Test Finished</h3>"))
-            case IPytestOutcome.NO_TEST_FOUND:
-                output_cell.append_display_data(HTML("<h3>No Test Found</h3>"))
-        return ipywidgets.VBox(
-            children=[
-                output_cell,
-                solution_box,
-                solution_output
-            ]
-        )
-
-
-=======
-                output_cell.append_display_data(
-                    HTML("<h3>Solution Function Missing</h3>")
-                )
-            case IPytestOutcome.FINISHED if self.ipytest_result.test_results:
-                output_cell.append_display_data(HTML("<h3>Test Finished</h3>"))
-            case IPytestOutcome.NO_TEST_FOUND:
-                output_cell.append_display_data(HTML("<h3>No Test Found</h3>"))
-
-        super().__init__(children=[output_cell, solution_box, solution_output])
->>>>>>> 0256fa82
-
+    """
+    Display the test results in an output widget as a VBox
+    """
+    solution_output = ipywidgets.Output()
+    solution_box = ipywidgets.VBox()
+    output_cell = ipywidgets.Output()
+
+    output_cell.append_display_data(HTML("<h2>Test Results</h2>"))
+    match ipytest_result.status:
+        case IPytestOutcome.SYNTAX_ERROR:
+            # Syntax error
+            output_cell.append_display_data(HTML("<h3>Syntax Error</h3>"))
+        case IPytestOutcome.SOLUTION_FUNCTION_MISSING:
+            # Solution function missing
+            output_cell.append_display_data(HTML("<h3>Solution Function Missing</h3>"))
+        case IPytestOutcome.FINISHED if ipytest_result.test_results:
+            output_cell.append_display_data(HTML("<h3>Test Finished</h3>"))
+        case IPytestOutcome.NO_TEST_FOUND:
+            output_cell.append_display_data(HTML("<h3>No Test Found</h3>"))
+    return ipywidgets.VBox(children=[output_cell, solution_box, solution_output])
 
 
 @pytest.fixture
