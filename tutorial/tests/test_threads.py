--- conflicted
+++ resolved
@@ -4,10 +4,5 @@
     return 42
 
 
-<<<<<<< HEAD
 def test_exercise1(function_to_test: Callable):
-    assert function_to_test("") == 42
-=======
-def test_exercise1():
-    assert threads.exercise1() == 42
->>>>>>> 1724f298
+    assert function_to_test("") == 42