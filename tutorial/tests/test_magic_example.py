--- conflicted
+++ resolved
@@ -48,15 +48,10 @@
     return num**4
 
 
-<<<<<<< HEAD
-async def reference_async(x: int) -> int:
-    return x
-=======
 def test_power2_raise(function_to_test):
     """The test case(s)"""
     with pytest.raises(TypeError):
         function_to_test("a")
->>>>>>> 22e0aff1
 
 
 input_args = [1, 2, 3, 4, 32]
