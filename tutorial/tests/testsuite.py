import io
import pathlib
from contextlib import redirect_stdout
from typing import Callable

import ipynbname
import pytest
from IPython.core.interactiveshell import InteractiveShell
from IPython.core.magic import Magics, magics_class, cell_magic
from IPython.display import HTML, display


def _name_from_line(line: str = None):
    return line.strip().removesuffix(".py") if line else None


def _name_from_ipynbname() -> str | None:
    try:
        return ipynbname.name()
    except FileNotFoundError:
        return None


def _name_from_globals() -> str | None:
    module_path = globals().get('__vsc_ipynb_file__')
    if module_path:
        return pathlib.Path(module_path).stem
    return None


def get_module_name(line: str) -> str:
    """Fetch the test module name"""
    module_name = _name_from_line(line) or _name_from_ipynbname() or _name_from_globals()

    if not module_name:
        raise RuntimeError("Test module is undefined. Did you provide an argument to %%ipytest?")

    return module_name


class FunctionInjectionPlugin:
    """A class to inject a function to test"""

    def __init__(self, function_to_test: Callable) -> None:
        self.function_to_test = function_to_test

    def pytest_generate_tests(self, metafunc: pytest.Metafunc) -> None:
        """Override the abstract `function_to_test` fixture function"""
        if "function_to_test" in metafunc.fixturenames:
            metafunc.parametrize("function_to_test", [self.function_to_test])

@pytest.fixture
def function_to_test():
    """Function to test, overriden at runtime by the cell magic"""


@magics_class
class TestMagic(Magics):
    """Class to add the test cell magic"""

    shell: InteractiveShell

    @cell_magic
    def ipytest(self, line: str, cell: str):
        """The `%%ipytest` cell magic"""
        # Get the module containing the test(s)
        module_name = get_module_name(line)

        # Check that the test module file exists
        module_file = pathlib.Path(f"tutorial/tests/test_{module_name}.py")
        if not module_file.exists():
            raise FileNotFoundError(f"Module file '{module_file}' does not exist")

        # Run the cell through IPython
        self.shell.run_cell(cell)

        # Retrieve the names defined in the namespace
        # Only functions with names starting with `solution_` will be candidates for tests
        function_names = {}
        for name, function in self.shell.user_ns.items():
            if name.startswith("solution_") and callable(function):
<<<<<<< HEAD
                function_names[name[9:]] = function  # Remove the `solution_` prefix
=======
                function_names[name.removeprefix("solution_")] = function
>>>>>>> 99833c11

        if not function_names:
            raise ValueError("No function to test defined in the cell")

        # Run the tests
        for name, function in function_names.items():
            with redirect_stdout(io.StringIO()) as pytest_stdout:
                result = pytest.main(
                    [
                        "-q",
                        f"{module_file}::test_{name}",
                    ],
                    plugins=[FunctionInjectionPlugin(function)],
                )

            # Read pytest output
            pytest_output = pytest_stdout.getvalue()

            if result == pytest.ExitCode.OK:
                color, title, test_result = (
                    "alert-success",
                    f"Tests <strong>PASSED</strong> for the function <code>{name}</code>",
                    "&#x1F64C Congratulations, your solution was correct!",
                )
            else:
                color, title, test_result = (
                    "alert-danger",
                    f"Tests <strong>FAILED</strong> for the function <code>{name}</code>",
                    "&#x1F631 Your solution was not correct!",
                )

                # Print all pytest output
                print(pytest_output)

            display(
                HTML(
                    f"""<div class="alert alert-box {color}"><h4>{title}</h4>{test_result}</div>"""
                )
            )


def load_ipython_extension(ipython):
    """
    Any module file that define a function named `load_ipython_extension`
    can be loaded via `%load_ext module.path` or be configured to be
    autoloaded by IPython at startup time.
    """
    ipython.register_magics(TestMagic)<|MERGE_RESOLUTION|>--- conflicted
+++ resolved
@@ -79,11 +79,7 @@
         function_names = {}
         for name, function in self.shell.user_ns.items():
             if name.startswith("solution_") and callable(function):
-<<<<<<< HEAD
-                function_names[name[9:]] = function  # Remove the `solution_` prefix
-=======
                 function_names[name.removeprefix("solution_")] = function
->>>>>>> 99833c11
 
         if not function_names:
             raise ValueError("No function to test defined in the cell")
