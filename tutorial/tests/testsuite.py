--- conflicted
+++ resolved
@@ -2,7 +2,6 @@
 import io
 import pathlib
 import re
-import sys
 from contextlib import redirect_stderr, redirect_stdout
 from typing import DefaultDict, Dict, List, Optional
 
@@ -70,17 +69,9 @@
         self.module_name: Optional[str] = None
         self.cell_execution_count: Dict[str, int] = DefaultDict(int)
         self.ast_parser: Optional[AstParser] = None
-<<<<<<< HEAD
-        #This is monkey patching the showtraceback function to hide the traceback
-        #https://stackoverflow.com/questions/61075760/how-to-hide-the-error-traceback-in-jupyter-lab-notebook
-        def hide_traceback(exc_tuple=None, filename=None, tb_offset=None,
-                   exception_only=False, running_compiled_code=False):
-            return None
-=======
 
         # This is monkey patching the showtraceback function to hide the traceback
         # https://stackoverflow.com/questions/61075760/how-to-hide-the-error-traceback-in-jupyter-lab-notebook
-        # TODO: improve this with a cleaer solution
         def hide_traceback(
             exc_tuple=None,
             filename=None,
@@ -88,12 +79,8 @@
             exception_only=False,
             running_compiled_code=False,
         ):
-            etype, value, tb = sys.exc_info()
-            return self.shell._showtraceback(
-                etype, value, shell.InteractiveTB.get_exception_only(etype, value)
-            )
+            return None
 
->>>>>>> 0256fa82
         self.shell._showtraceback = hide_traceback
 
     def run_cell(self, cell: str) -> IPytestResult:
