{
 "cells": [
  {
   "cell_type": "markdown",
   "metadata": {},
   "source": [
    "# Basic Tutorial\n",
    "\n",
    "- [Introduction to the tutorial](./intro.ipynb)\n",
    "- [Basic datatypes](./basic_datatypes.ipynb)\n",
    "- [Control Flow](./control_flow.ipynb)\n",
    "- [Functions](./functions.ipynb)\n",
    "- [Input-Output](./input_output.ipynb)\n",
    "- [Functional programming](./functional_programming.ipynb)\n",
    "- [Object-oriented programming](./object_oriented_programming.ipynb)\n",
    "- [Modules and packages](./modules_and_packages.ipynb)\n",
    "\n",
    "# Advanced tutorial\n",
<<<<<<< HEAD
    "\n",
    "- [Advanced functions](./functions_advanced.ipynb)"
=======
    "- [Manage Python project](./manage_python_project.ipynb)"
>>>>>>> 8570a7eb
   ]
  },
  {
   "cell_type": "code",
   "execution_count": null,
   "metadata": {},
   "outputs": [],
   "source": []
  }
 ],
 "metadata": {
  "kernelspec": {
   "display_name": "Python 3 (ipykernel)",
   "language": "python",
   "name": "python3"
  },
  "language_info": {
   "codemirror_mode": {
    "name": "ipython",
    "version": 3
   },
   "file_extension": ".py",
   "mimetype": "text/x-python",
   "name": "python",
   "nbconvert_exporter": "python",
   "pygments_lexer": "ipython3",
   "version": "3.10.10"
  }
 },
 "nbformat": 4,
 "nbformat_minor": 4
}<|MERGE_RESOLUTION|>--- conflicted
+++ resolved
@@ -16,12 +16,9 @@
     "- [Modules and packages](./modules_and_packages.ipynb)\n",
     "\n",
     "# Advanced tutorial\n",
-<<<<<<< HEAD
     "\n",
-    "- [Advanced functions](./functions_advanced.ipynb)"
-=======
-    "- [Manage Python project](./manage_python_project.ipynb)"
->>>>>>> 8570a7eb
+    "- [Manage Python project](./manage_python_project.ipynb)\n",
+    "- [Advanced functions](./functions_advanced.ipynb)\n"
    ]
   },
   {
