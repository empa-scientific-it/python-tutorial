{
 "cells": [
  {
   "cell_type": "markdown",
   "metadata": {},
   "source": [
    "# Basic Tutorial\n",
    "\n",
    "- [Introduction to the tutorial](./intro.ipynb)\n",
    "- [Basic datatypes](./basic_datatypes.ipynb)\n",
    "- [Control Flow](./control_flow.ipynb)\n",
    "- [Functions](./functions.ipynb)\n",
    "- [Input-Output](./input_output.ipynb)\n",
    "- [Functional programming](./functional_programming.ipynb)\n",
    "- [Object-oriented programming](./object_oriented_programming.ipynb)\n",
    "- [Modules and packages](./modules_and_packages.ipynb)\n",
    "\n",
    "# Advanced tutorial\n",
    "\n",
    "- [Manage Python project](./manage_python_project.ipynb)\n",
    "- [Advanced functions](./functions_advanced.ipynb)\n",
    "- [Advanced Object-oriented programming](./object_oriented_programming_advanced.ipynb)\n",
    "- [Parallelism and concurrency in Python](./threads.ipynb)\n",
    "\n",
    "# Libraries\n",
    "\n",
<<<<<<< HEAD
    "- [Matplotlib](./library_matplotlib.ipynb)\n",
=======
    "- [NumPy](./library_numpy.ipynb)\n",
>>>>>>> e4695748
    "- [scikit-learn](./library_sklearn.ipynb)\n",
    "- [SciPy](./library_scipy.ipynb)"
   ]
  }
 ],
 "metadata": {
  "kernelspec": {
   "display_name": "Python 3 (ipykernel)",
   "language": "python",
   "name": "python3"
  },
  "language_info": {
   "codemirror_mode": {
    "name": "ipython",
    "version": 3
   },
   "file_extension": ".py",
   "mimetype": "text/x-python",
   "name": "python",
   "nbconvert_exporter": "python",
   "pygments_lexer": "ipython3",
   "version": "3.11.1"
  }
 },
 "nbformat": 4,
 "nbformat_minor": 4
}<|MERGE_RESOLUTION|>--- conflicted
+++ resolved
@@ -24,11 +24,8 @@
     "\n",
     "# Libraries\n",
     "\n",
-<<<<<<< HEAD
     "- [Matplotlib](./library_matplotlib.ipynb)\n",
-=======
     "- [NumPy](./library_numpy.ipynb)\n",
->>>>>>> e4695748
     "- [scikit-learn](./library_sklearn.ipynb)\n",
     "- [SciPy](./library_scipy.ipynb)"
    ]
