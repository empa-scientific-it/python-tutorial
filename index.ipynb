{
 "cells": [
  {
   "cell_type": "markdown",
   "metadata": {},
   "source": [
    "# Basic Tutorial\n",
    "\n",
    "- [Introduction to the tutorial](./intro.ipynb)\n",
    "- [Basic datatypes](./basic_datatypes.ipynb)\n",
    "- [Control Flow](./control_flow.ipynb)\n",
    "- [Functions](./functions.ipynb)\n",
    "- [Input-Output](./input_output.ipynb)\n",
    "- [Functional programming](./functional_programming.ipynb)\n",
    "- [Object-oriented programming](./object_oriented_programming.ipynb)\n",
    "- [Modules and packages](./modules_and_packages.ipynb)\n",
    "\n",
    "# Advanced tutorial\n",
    "\n",
    "- [Manage Python project](./manage_python_project.ipynb)\n",
    "- [Advanced functions](./functions_advanced.ipynb)\n",
    "- [Advanced Object-oriented programming](./object_oriented_programming_advanced.ipynb)\n",
    "- [Parallelism and concurrency in Python](./threads.ipynb)\n",
    "\n",
    "# Libraries\n",
    "\n",
<<<<<<< HEAD
    "- [NumPy](./library_numpy.ipynb)\n",
    "- [scikit-learn](./library_sklearn.ipynb)"
=======
    "- [scikit-learn](./library_sklearn.ipynb)\n",
    "- [SciPy](./library_scipy.ipynb)"
>>>>>>> 1047db15
   ]
  }
 ],
 "metadata": {
  "kernelspec": {
   "display_name": "Python 3 (ipykernel)",
   "language": "python",
   "name": "python3"
  },
  "language_info": {
   "codemirror_mode": {
    "name": "ipython",
    "version": 3
   },
   "file_extension": ".py",
   "mimetype": "text/x-python",
   "name": "python",
   "nbconvert_exporter": "python",
   "pygments_lexer": "ipython3",
   "version": "3.11.1"
  }
 },
 "nbformat": 4,
 "nbformat_minor": 4
}<|MERGE_RESOLUTION|>--- conflicted
+++ resolved
@@ -24,13 +24,9 @@
     "\n",
     "# Libraries\n",
     "\n",
-<<<<<<< HEAD
     "- [NumPy](./library_numpy.ipynb)\n",
-    "- [scikit-learn](./library_sklearn.ipynb)"
-=======
     "- [scikit-learn](./library_sklearn.ipynb)\n",
     "- [SciPy](./library_scipy.ipynb)"
->>>>>>> 1047db15
    ]
   }
  ],
