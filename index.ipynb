{
 "cells": [
  {
   "attachments": {},
   "cell_type": "markdown",
   "metadata": {},
   "source": [
    "# Index\n",
    "\n",
    "- [Intro](./intro.ipynb)\n",
    "- [Basic datatypes](./basic_datatypes.ipynb)\n",
    "- [Control Flow](./control_flow.ipynb)\n",
    "- [Functions](./functions.ipynb)\n",
    "- [Input-Output](./input_output.ipynb)\n",
    "- [Functional programming](./functional_programming.ipynb)\n",
<<<<<<< HEAD
    "- [Modules and packages](./modules_and_packages.ipynb)"
=======
    "- [Object-oriented programming](./object_oriented_programming.ipynb)"
>>>>>>> 9e84eb82
   ]
  }
 ],
 "metadata": {
  "kernelspec": {
   "display_name": "Python 3 (ipykernel)",
   "language": "python",
   "name": "python3"
  },
  "language_info": {
   "codemirror_mode": {
    "name": "ipython",
    "version": 3
   },
   "file_extension": ".py",
   "mimetype": "text/x-python",
   "name": "python",
   "nbconvert_exporter": "python",
   "pygments_lexer": "ipython3",
   "version": "3.11.1"
  }
 },
 "nbformat": 4,
 "nbformat_minor": 4
}<|MERGE_RESOLUTION|>--- conflicted
+++ resolved
@@ -13,11 +13,8 @@
     "- [Functions](./functions.ipynb)\n",
     "- [Input-Output](./input_output.ipynb)\n",
     "- [Functional programming](./functional_programming.ipynb)\n",
-<<<<<<< HEAD
+    "- [Object-oriented programming](./object_oriented_programming.ipynb)\n",
     "- [Modules and packages](./modules_and_packages.ipynb)"
-=======
-    "- [Object-oriented programming](./object_oriented_programming.ipynb)"
->>>>>>> 9e84eb82
    ]
   }
  ],
