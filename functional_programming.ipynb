--- conflicted
+++ resolved
@@ -1275,11 +1275,7 @@
     "    Hints:\n",
     "    <ul>\n",
     "        <li>\n",
-<<<<<<< HEAD
-    "            The operator <code>%</code> (modulo) gives the remainder of division. <code>a % k</code> is 0 when a is a multiple of <code>k</code>.  For more information, see the chapter on basic datatypes.</a>\n",
-=======
-    "            The operator <code>%</code> (modulo) gives the remainder of division. <code>a % k</code> is 0 when <code>a</code> is a multiple of <code>k</code>. \n",
->>>>>>> c3db1815
+    "            The operator <code>%</code> (modulo) gives the remainder of division. <code>a % k</code> is 0 when <code>a</code> is a multiple of <code>k</code>. For more information, consult the chapter on basic datatypes. \n",
     "        </li>\n",
     "        <li>\n",
     "            Write your function in the cell below inside of the <code>solution_exercise1</code> function. The function receives a list <code>l</code> as an input and should return another list\n",
