{
 "cells": [
  {
   "cell_type": "code",
<<<<<<< HEAD
   "execution_count": 299,
=======
   "execution_count": 1,
>>>>>>> 33d05a4b
   "metadata": {},
   "outputs": [],
   "source": [
    "%reload_ext tests.testsuite"
   ]
  },
  {
   "cell_type": "code",
<<<<<<< HEAD
   "execution_count": 302,
=======
   "execution_count": 2,
>>>>>>> 33d05a4b
   "metadata": {},
   "outputs": [
    {
     "name": "stdout",
     "output_type": "stream",
     "text": [
<<<<<<< HEAD
      "sdfg\n",
      "\n"
=======
      "running\n"
>>>>>>> 33d05a4b
     ]
    },
    {
     "data": {
<<<<<<< HEAD
      "text/html": [
       "Function definition output: <div style=\"white-space:pre\">A\n",
       "</div> Test execution output:<div style=\"white-space:pre\">sdfg\n",
       "</div> Test result:<div><font color=red>The solution is not correct! &#x1F631 The following tests failed:<div style=\"white-space:pre\"><ul><li>AssertionError: 14 != 1 : Expected result is 1</li></ul></div></font></div>"
      ],
      "text/plain": [
       "<IPython.core.display.HTML object>"
      ]
     },
     "metadata": {},
     "output_type": "display_data"
=======
      "text/plain": [
       "(4, 1)"
      ]
     },
     "execution_count": 2,
     "metadata": {},
     "output_type": "execute_result"
>>>>>>> 33d05a4b
    }
   ],
   "source": [
    "%%celltest exercise_1 test_example.Exercise1Test\n",
    "\n",
    "print(\"defining\")\n",
    "def exercise_1(x: int) -> int:\n",
    "    print(\"running\")\n",
<<<<<<< HEAD
    "    return 14\n"
=======
    "    return 1\n",
    "\n",
    "result = exercise_1(10)\n",
    "\n",
    "len([1,2,3,4]), result"
>>>>>>> 33d05a4b
   ]
  },
  {
   "cell_type": "code",
   "execution_count": 3,
   "metadata": {},
   "outputs": [
    {
     "data": {
      "text/plain": [
       "1"
      ]
     },
     "execution_count": 3,
     "metadata": {},
     "output_type": "execute_result"
    }
   ],
   "source": [
    "result"
   ]
  },
  {
   "cell_type": "code",
   "execution_count": null,
   "metadata": {},
   "outputs": [],
   "source": []
  }
 ],
 "metadata": {
  "kernelspec": {
   "display_name": "Python 3 (ipykernel)",
   "language": "python",
   "name": "python3"
  },
  "language_info": {
   "codemirror_mode": {
    "name": "ipython",
    "version": 3
   },
   "file_extension": ".py",
   "mimetype": "text/x-python",
   "name": "python",
   "nbconvert_exporter": "python",
   "pygments_lexer": "ipython3",
   "version": "3.10.10"
  },
  "vscode": {
   "interpreter": {
    "hash": "5b23e288cb339fd27cbf7c6c27fd1bef901438edaa6bc287ee3005bd465f32cf"
   }
  }
 },
 "nbformat": 4,
 "nbformat_minor": 4
}<|MERGE_RESOLUTION|>--- conflicted
+++ resolved
@@ -2,11 +2,7 @@
  "cells": [
   {
    "cell_type": "code",
-<<<<<<< HEAD
-   "execution_count": 299,
-=======
    "execution_count": 1,
->>>>>>> 33d05a4b
    "metadata": {},
    "outputs": [],
    "source": [
@@ -15,40 +11,18 @@
   },
   {
    "cell_type": "code",
-<<<<<<< HEAD
-   "execution_count": 302,
-=======
    "execution_count": 2,
->>>>>>> 33d05a4b
    "metadata": {},
    "outputs": [
     {
      "name": "stdout",
      "output_type": "stream",
      "text": [
-<<<<<<< HEAD
-      "sdfg\n",
-      "\n"
-=======
       "running\n"
->>>>>>> 33d05a4b
      ]
     },
     {
      "data": {
-<<<<<<< HEAD
-      "text/html": [
-       "Function definition output: <div style=\"white-space:pre\">A\n",
-       "</div> Test execution output:<div style=\"white-space:pre\">sdfg\n",
-       "</div> Test result:<div><font color=red>The solution is not correct! &#x1F631 The following tests failed:<div style=\"white-space:pre\"><ul><li>AssertionError: 14 != 1 : Expected result is 1</li></ul></div></font></div>"
-      ],
-      "text/plain": [
-       "<IPython.core.display.HTML object>"
-      ]
-     },
-     "metadata": {},
-     "output_type": "display_data"
-=======
       "text/plain": [
        "(4, 1)"
       ]
@@ -56,7 +30,6 @@
      "execution_count": 2,
      "metadata": {},
      "output_type": "execute_result"
->>>>>>> 33d05a4b
     }
    ],
    "source": [
@@ -65,15 +38,11 @@
     "print(\"defining\")\n",
     "def exercise_1(x: int) -> int:\n",
     "    print(\"running\")\n",
-<<<<<<< HEAD
-    "    return 14\n"
-=======
     "    return 1\n",
     "\n",
     "result = exercise_1(10)\n",
     "\n",
     "len([1,2,3,4]), result"
->>>>>>> 33d05a4b
    ]
   },
   {
