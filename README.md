--- conflicted
+++ resolved
@@ -2,16 +2,8 @@
 
 [![Binder](https://mybinder.org/badge_logo.svg)](https://mybinder.org/v2/gh/empa-scientific-it/python-tutorial.git/main?labpath=index.ipynb)
 
-
 ## Run the tutorial on your computer
 
-<<<<<<< HEAD
-You have two ways in which you can run the tutorial **locally**.
-
-### 1. With a `conda` environment
-
-To run the tutorial locally, setup the environment with [conda](https://docs.conda.io/en/latest/miniconda.html) (or [mamba](https://mamba.readthedocs.io/en/latest/installation.html)):
-=======
 ### 0. Prerequisites
 
 To run the tutorial locally, you should first install [conda](https://docs.conda.io/en/latest/miniconda.html) (or [mamba](https://mamba.readthedocs.io/en/latest/installation.html)).
@@ -35,7 +27,6 @@
 ### 2. Create a dedicated environment
 
 Enter the tutorial folder with
->>>>>>> 34410ae4
 
 ```console
 cd /path/to/python-tutorial
@@ -53,6 +44,7 @@
 > If you are on Windows and using Command Prompt or the PowerShell, please make sure to adjust the paths in the commands above accordingly.
 
 Then activate the environment with
+
 ```console
 conda activate python-tutorial
 ```
@@ -66,8 +58,14 @@
 ### 3. Launch the tutorial via Jupyter
 
 Finally, launch JupyterLab with
+
 ```console
-<<<<<<< HEAD
+jupyter lab
+```
+
+To update the existing environment, run
+
+```console
 conda env update -f environment.yml
 ```
 
@@ -99,8 +97,4 @@
 
 6. Access the Jupyter Notebook: Open a web browser and navigate to `http://localhost:8888/lab`. You should see the Jupyter Notebook interface. Enter the token provided in the PowerShell console to access the notebook. Alternatively, you can directly click on the link that appears in the PowerShell after the container has started.
 
-You can now use the Jupyter in the Docker container to run the python-tutorial. When you're done, you can stop the container by pressing `Ctrl+C` in the PowerShell console. If you want to start the container again, just run the "docker run" command again.
-=======
-jupyter lab
-```
->>>>>>> 34410ae4
+You can now use the Jupyter in the Docker container to run the python-tutorial. When you're done, you can stop the container by pressing `Ctrl+C` in the PowerShell console. If you want to start the container again, just run the "docker run" command again.