--- conflicted
+++ resolved
@@ -2,11 +2,7 @@
  "cells": [
   {
    "cell_type": "code",
-<<<<<<< HEAD
-   "execution_count": 85,
-=======
    "execution_count": null,
->>>>>>> 5da0acec
    "metadata": {
     "tags": []
    },
